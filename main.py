--- conflicted
+++ resolved
@@ -2,13 +2,8 @@
 
 from argparse import ArgumentParser
 
-<<<<<<< HEAD
-from simply import scenario
+from simply import scenario, market, market_2pac, market_fair
 from simply.config import Config
-from simply.market import Market
-=======
-from simply import scenario, market, market_2pac, market_fair
->>>>>>> a6893f2b
 from simply.util import summerize_actor_trading
 
 
@@ -25,21 +20,17 @@
         sc.save(cfg.path)
     # TODO make output folder for config file and Scenario json files, output series in csv and plots files
 
-<<<<<<< HEAD
     if cfg.show_plots:
-=======
-    if show_plots:
         sc.power_network.plot()
->>>>>>> a6893f2b
         sc.actors[0].plot(["load", "pv"])
 
     # Fast forward to interesting start interval for PV energy trading
     for a in sc.actors:
         a.t = cfg.start
 
-    # m = market.Market(0)
+    m = market.Market(0)
     # m = market_2pac.TwoSidedPayAsClear(0)
-    m = market_fair.BestMarket(0, sc.power_network)
+    # m = market_fair.BestMarket(0, sc.power_network)
     for t in cfg.list_ts:
         m.t = t
         for a in sc.actors:
@@ -47,29 +38,13 @@
             order = a.generate_order()
             m.accept_order(order, a.receive_market_results)
 
-<<<<<<< HEAD
-        m.clear()
+        m.clear(reset=cfg.reset_market)
         if cfg.show_prints:
-            # print(sc.to_dict())
-            # m.print()
-            print("Matches of bid/ask ids: {}".format(m.get_all_matches()))
-=======
-        m.clear(reset=True)
-
-        if show_prints:
-            print(sc.to_dict())
-            m.print()
             print("Matches of bid/ask ids: {}".format(m.matches))
->>>>>>> a6893f2b
             print(
                 "\nCheck individual traded energy blocks (splitted) and price at market level"
             )
 
-<<<<<<< HEAD
     if cfg.show_prints:
         print("\nTraded energy volume and price at actor level")
-        print(summerize_actor_trading(sc))
-=======
-    # print("\nTraded energy volume and price at actor level")
-    # print(summerize_actor_trading(sc))
->>>>>>> a6893f2b
+        print(summerize_actor_trading(sc))