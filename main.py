#!/usr/bin/env python3

from argparse import ArgumentParser

from simply import scenario, market, market_2pac, market_fair
from simply.config import Config
from simply.util import summerize_actor_trading

<<<<<<< HEAD
show_plots = False
show_prints = False
save_csv = False

# TODO Config, datetime, etc.
class Config:
    def __init__(self):
        self.start = 8
        self.nb_ts = 3
        self.step_size = 1
        self.list_ts = np.linspace(self.start, self.start + self.nb_ts - 1, self.nb_ts)
        self.path = Path('./scenarios/default')

=======
>>>>>>> c6e7c420

if __name__ == "__main__":
    parser = ArgumentParser(description='Entry point for market simulation')
    parser.add_argument('config', nargs='?', default="", help='configuration file')
    args = parser.parse_args()

    cfg = Config(args.config)
    if cfg.path.exists() and not cfg.update_scenario:
        sc = scenario.load(cfg.path)
    else:
        sc = scenario.create_random(12, 11)
        sc.save(cfg.path)
    # TODO make output folder for config file and Scenario json files, output series in csv and plots files

    if cfg.show_plots:
        sc.power_network.plot()
        sc.actors[0].plot(["load", "pv"])

    # Fast forward to interesting start interval for PV energy trading
    for a in sc.actors:
        a.t = cfg.start

    # generate requested market
    if "pac" in cfg.market_type:
        m = market_2pac.TwoSidedPayAsClear(0)
    elif cfg.market_type in ["fair", "merit"]:
        m = market_fair.BestMarket(0, sc.power_network)
    else:
        # default
        m = market.Market(0)

    for t in cfg.list_ts:
        m.t = t
        for a in sc.actors:
            # TODO concurrent bidding of actors
            order = a.generate_order()
            m.accept_order(order, a.receive_market_results)

        m.clear(reset=cfg.reset_market)
        if cfg.show_prints:
            print("Matches of bid/ask ids: {}".format(m.matches))
            print(
                "\nCheck individual traded energy blocks (splitted) and price at market level"
            )

<<<<<<< HEAD
    # print("\nTraded energy volume and price at actor level")
    # print(summerize_actor_trading(sc))

    if save_csv:
        m.orders.to_csv('orders.csv')
        matches_df = m.save_matches()
=======
    if cfg.show_prints:
        print("\nTraded energy volume and price at actor level")
        print(summerize_actor_trading(sc))
>>>>>>> c6e7c420
<|MERGE_RESOLUTION|>--- conflicted
+++ resolved
@@ -6,22 +6,6 @@
 from simply.config import Config
 from simply.util import summerize_actor_trading
 
-<<<<<<< HEAD
-show_plots = False
-show_prints = False
-save_csv = False
-
-# TODO Config, datetime, etc.
-class Config:
-    def __init__(self):
-        self.start = 8
-        self.nb_ts = 3
-        self.step_size = 1
-        self.list_ts = np.linspace(self.start, self.start + self.nb_ts - 1, self.nb_ts)
-        self.path = Path('./scenarios/default')
-
-=======
->>>>>>> c6e7c420
 
 if __name__ == "__main__":
     parser = ArgumentParser(description='Entry point for market simulation')
@@ -67,15 +51,10 @@
                 "\nCheck individual traded energy blocks (splitted) and price at market level"
             )
 
-<<<<<<< HEAD
-    # print("\nTraded energy volume and price at actor level")
-    # print(summerize_actor_trading(sc))
-
-    if save_csv:
-        m.orders.to_csv('orders.csv')
-        matches_df = m.save_matches()
-=======
     if cfg.show_prints:
         print("\nTraded energy volume and price at actor level")
         print(summerize_actor_trading(sc))
->>>>>>> c6e7c420
+
+    if cfg.save_csv:
+        m.orders.to_csv(cfg.path / 'orders.csv')
+        matches_df = m.save_matches(cfg.path / 'matches.csv')