--- conflicted
+++ resolved
@@ -198,13 +198,8 @@
         m = BestMarket(0, self.pn)
         nr_of_matches = 0
 
-<<<<<<< HEAD
         cost_no_strat = 0
         cost_with_strat = 0
-=======
-        bank_no_strat = 0
-        bank_with_strat = 0
->>>>>>> 1a4f920b
         energy_no_strat = 0
         energy_with_strat = 0
 
@@ -214,7 +209,6 @@
             actor.get_market_schedule(strategy=1)
             market_step(actor, m, t)
 
-<<<<<<< HEAD
             cost_no_strat += (actor.pred.schedule[0] < 0) * \
                 -actor.pred.schedule[0] * actor.pred.price[0]
             energy_no_strat += (actor.pred.schedule[0] < 0) * \
@@ -224,18 +218,8 @@
             # production which leads to negative sign market schedule
             cost_with_strat += (actor.market_schedule[0] > 0) * \
                 actor.market_schedule[0] * actor.pred.price[0]
-            energy_with_strat += (actor.market_schedule[0] > 0) * \
-=======
-            bank_no_strat += (actor.pred.schedule[0] < 0) * \
-                actor.pred.schedule[0] * actor.pred.price[0]
-            energy_no_strat += (actor.pred.schedule[0] < 0) * \
-                actor.pred.schedule[0]
-
-            bank_with_strat += (actor.market_schedule[0] < 0) * \
-                actor.market_schedule[0] * actor.pred.price[0]
-            energy_with_strat += (actor.market_schedule[0] < 0) * \
->>>>>>> 1a4f920b
-                actor.market_schedule[0]
+            energy_with_strat += (actor.market_schedule[0] > 0) * actor.market_schedule[0]
+
             assert len(m.matches)-1 == nr_of_matches
             nr_of_matches = len(m.matches)
 
@@ -247,34 +231,20 @@
             assert all(actor.market_schedule[1:] >= 0)
             actor.next_time_step()
 
-<<<<<<< HEAD
         # make sure energy was bought for a lower price than just buying energy when it is needed.
         assert cost_with_strat < cost_no_strat
-=======
-        # make sure energy was bought for a lower price than just buying energy when it is needed
-        assert bank_with_strat > bank_no_strat
->>>>>>> 1a4f920b
         # make sure the less energy is bought with strategy 1 than is bought without a
         # strategy since strategy 1 uses pv when possible
         # this should be the case in the current test scenario.
         assert energy_no_strat >= energy_with_strat
         minimal_price = actor.data.selling_price.min()
 
-<<<<<<< HEAD
         cost_in_bat = minimal_price * actor.battery.energy()
         # battery could be full. If this energy would be sold for the minimal price strategy 1 has
         # to have a lower cost than strategy 0
 
         # average energy price of strategy 1 should be lower than no strategy.
         assert (cost_with_strat - cost_in_bat) / energy_with_strat < cost_no_strat / energy_no_strat
-=======
-        bank_in_bat = minimal_price * actor.battery.energy()
-        # battery could be full. If this energy would be sold for the minimal price strategy 1 has
-        # to have a higher bank than strategy 0
-
-        # average energy price of strategy 1 should be lower than no strategy.
-        assert (bank_with_strat + bank_in_bat) / energy_with_strat < bank_no_strat / energy_no_strat
->>>>>>> 1a4f920b
         ratings["strategy_1"] = actor.bank
 
     def test_rule_based_strategy_2(self):
@@ -343,7 +313,6 @@
             actor.get_market_schedule(strategy=3)
             market_step(actor, m, t)
             actor.next_time_step()
-        actor_print(actor)
         assert ratings["strategy_3"] >= actor.bank
 
     def test_strategy_3_no_schedule(self):
@@ -365,7 +334,7 @@
             m.t = t
             actor.get_market_schedule(strategy=3)
             market_step(actor, m, t)
-            actor_print(actor, header=True)
+            # actor_print(actor, header=True)
             actor.next_time_step()
 
         val = (self.example_df.price.diff()[:NR_STEPS]
