--- conflicted
+++ resolved
@@ -17,36 +17,17 @@
 BAT_CAPACITY = 3
 
 
-# def market_step(actor, market, step_time):
-#     order, = actor.generate_orders()
-#     # Get the order into the market
-#     market.accept_order(order, callback=actor.receive_market_results)
-#     # Generate market maker order as ask
-#     market.accept_order(
-#         Order(1, step_time, 'market_maker', None, MARKET_MAKER_THRESHOLD, actor.pred.price[0]))
-#     # Generate market maker order as bid
-#     market.accept_order(
-#         Order(-1, step_time, 'market_maker', None, MARKET_MAKER_THRESHOLD,
-#               actor.pred.selling_price[0]))
-#     market.clear()
-
-
 class StubClass:
     def __init__(self):
         pass
 
 
 class TestActor:
-    stub_scenario = StubClass()
-    stub_scenario.time_step = 0
-    stub_scenario.actors = []
-
     df = pd.DataFrame(np.random.rand(24, 4), columns=["load", "pv", "price", "schedule"])
     cfg.Config("")
     nw = nx.Graph()
     nw.add_edges_from([(0, 1, {"weight": 1}), (1, 2), (1, 3), (0, 4)])
     pn = PowerNetwork("", nw, weight_factor=1)
-
     test_prices = [0.082, 0.083, 0.087, 0.102, 0.112, 0.122, 0.107, 0.103, 0.1, 0.1, 0.09, 0.082,
                    0.083, 0.083, 0.094, 0.1, 0.11, 0.109, 0.106, 0.105, 0.1, 0.093, 0.084, 0.081,
                    0.078, 0.074, 0.074, 0.079, 0.081, 0.083, 0.079, 0.074, 0.07, 0.067, 0.065,
@@ -75,7 +56,7 @@
     example_df = pd.concat([example_df] * 10).reset_index(drop=True)
 
     def test_init(self):
-        # actor_id, dataframe, load_scale, power_scale, pm (?)
+        # actor_id, dataframe, environment
         a = Actor(0, self.df, self.env)
         assert a is not None
 
@@ -171,13 +152,12 @@
         self.scenario.reset()
         battery = Battery(
             capacity=BAT_CAPACITY, max_c_rate=2, soc_initial=0.0, check_boundaries=True)
-        # self.scenario.reset()
         actor = Actor(0, self.example_df, battery=battery, environment=self.env)
 
+        # Market maker buys for less than he sells for
         self.env.market_maker.all_buy_prices *= SELL_MULT
         self.env.market_maker.create_prediction()
 
-        # self.scenario.market = m
         nr_of_matches = 0
         # tolerance due to energy_unit differences
         tol = 2 * cfg.config.energy_unit
@@ -217,7 +197,6 @@
         # test that strategy 1 works without errors. Assert that price of energy is lower than
         # buying only in the current time slots
 
-        # reset scenario
         self.scenario.reset()
         battery = Battery(
             capacity=BAT_CAPACITY, max_c_rate=2, soc_initial=0.0, check_boundaries=True)
@@ -280,13 +259,10 @@
         # exactly when the battery would reach an soc of 1 or higher.
         # Assert that price of energy is lower than
         # buying only in the current time slots
-        # reset scenario
-
         self.scenario.reset()
         battery = Battery(
             capacity=BAT_CAPACITY, max_c_rate=2, soc_initial=0.0, check_boundaries=True)
         actor = Actor(0, self.example_df, battery=battery, environment=self.env)
-
         self.env.market_maker.all_buy_prices *= SELL_MULT
         self.env.market_maker.create_prediction()
 
@@ -311,10 +287,9 @@
         # strategy 3 extends strategy 2. It buys energy at low prices and sells it at high prices
         # if profit can be made and the soc of of the previous strategies allows for it.
         # Assert this strategy runs without errors.
+        self.scenario.reset()
         battery = Battery(capacity=BAT_CAPACITY, max_c_rate=2, soc_initial=0.0)
-        self.scenario.reset()
         actor = Actor(0, self.example_df, environment=self.env, battery=battery)
-
         self.env.market_maker.all_buy_prices *= SELL_MULT
         self.env.market_maker.create_prediction()
 
@@ -377,10 +352,9 @@
 
     def test_adjust_energy(self):
         CAPACITY = 10
-        battery = Battery(capacity=CAPACITY, max_c_rate=2, soc_initial=0.0, check_boundaries=False)
-        # with this soc and capacity it means max 0.1 energy can be stored
-        actor = Actor(0, self.example_df, battery=battery, _steps_per_hour=4)
-
+        actor = self.get_actor_w_pricing_setup(capacity=CAPACITY, soc_initial=0)
+        # with this soc and capacity it means 10 energy can be stored
+        battery = actor.battery
         # Buying Energy   ########
         # Battery soc is at 0%. Schedule has smaller than energy_unit demand
         LOAD = -cfg.config.energy_unit/10
@@ -437,35 +411,17 @@
         orders = actor.generate_orders()
         assert orders[0].energy == pytest.approx(9.9)
 
-<<<<<<< HEAD
-    def test_pricing(self):
-        # Test different pricing algorithms as well as self defined pricing functionality.
-        # Test both cases of buying and selling energy, since pricing schemes lower the price
-        # in comparison to the guaranteed buying price and raise the price in comparison to the
-        # guaranteed selling price
-        self.scenario.reset()
-        bat = Battery(capacity=10, max_c_rate=2, soc_initial=0.5)
-        actor = Actor(0, self.example_df, environment=self.env, battery=bat, pricing_strategy=None)
-        buy_price = 10
-        sell_price = 1
-        self.env.market_maker.all_sell_prices[:] = buy_price
-        self.env.market_maker.all_buy_prices[:] = sell_price
-        self.env.market_maker.create_prediction()
-
-        actor.pred.schedule[:] = 0
-        actor.get_market_schedule(strategy=0)
-=======
     def get_actor_w_pricing_setup(self, capacity=1, soc_initial=0.0,
                                   pricing_strategy=None,
-                                  buy_price=1, sell_price=1):
-        battery = Battery(capacity=10, max_c_rate=2, soc_initial=0.5)
-        actor = Actor(0, self.example_df, battery=battery, _steps_per_hour=4, pricing_strategy=None)
-        buy_price = 10
-        sell_price = 1
-        actor.pred.price = buy_price
-        actor.pred.selling_price = sell_price
+                                  mm_buy_price=1, mm_sell_price=10):
+        battery = Battery(capacity=capacity, max_c_rate=2, soc_initial=soc_initial)
+        actor = Actor(0, self.example_df, self.env, battery=battery,
+                      pricing_strategy=pricing_strategy)
+        # Note: Price the actor can buy energy for is the mm sell price and vice versa
+        self.env.market_maker.all_buy_prices[:] = mm_buy_price
+        self.env.market_maker.all_sell_prices[:] = mm_sell_price
+        self.env.market_maker.create_prediction()
         return actor
->>>>>>> 1ceb7ed2
 
     # Test different pricing algorithms as well as self defined pricing functionality.
     # Test both cases of buying and selling energy, since pricing schemes lower the price
@@ -482,7 +438,7 @@
         energy_amount = 1
         check_index = 5
         actor = self.get_actor_w_pricing_setup(capacity=10, soc_initial=0.5, pricing_strategy=None,
-                                               buy_price=buy_price, sell_price=sell_price)
+                                               mm_buy_price=buy_price, mm_sell_price=sell_price)
         actor.pred.schedule[:] = 0
         actor.get_market_schedule(strategy=0)
         # If no pricing strategy is given, no order is generated, since the current time step
@@ -501,25 +457,23 @@
         # energy amount, which is positive when energy is bought
         # - energy: Note that the energy used is the adjusted and limited energy which is the energy
         # in the order. this amount is limited by battery capacity
-<<<<<<< HEAD
-        actor.pricing_strategy = lambda index, final_price, energy: final_price/index + energy
-        orders = actor.generate_orders()
-        assert orders[0].price == buy_price/check_index + energy_amount
-        actor.market_schedule[:] = 0
-=======
         buy_price = 10
         sell_price = 1
         energy_amount = 1
         check_index = 5
+
         actor = self.get_actor_w_pricing_setup(capacity=10, soc_initial=0.5,
-                                               buy_price=buy_price, sell_price=sell_price)
+                                               mm_buy_price=sell_price, mm_sell_price=buy_price)
+        actor.pred.schedule[:] = 0
 
         actor.pricing_strategy = lambda index, final_price, energy: final_price / index + energy
         actor.market_schedule[:] = 0
         actor.market_schedule[check_index] = energy_amount
-        order = actor.generate_order()
-        assert order.price == buy_price/check_index + energy_amount
->>>>>>> 1ceb7ed2
+        orders = actor.generate_orders()
+        assert actor.environment.market_maker.current_buy_price == sell_price
+        assert actor.environment.market_maker.current_sell_price == buy_price
+        assert orders[0].price == buy_price/check_index + energy_amount
+
         energy_amount = - energy_amount
         actor.market_schedule[check_index] = energy_amount
         orders = actor.generate_orders()
@@ -534,28 +488,19 @@
         sell_price = 1
         check_index = 4
         actor = self.get_actor_w_pricing_setup(capacity=10, soc_initial=0.5,
-                                               buy_price=buy_price, sell_price=sell_price)
-
+                                               mm_buy_price=sell_price, mm_sell_price=buy_price)
+        actor.pred.schedule[:] = 0
         GRADIENT = 0.1
         actor.pricing_strategy = dict(name="linear", param=[GRADIENT])
 
         actor.market_schedule[:] = 0
         actor.market_schedule[check_index] = 1
-<<<<<<< HEAD
-        orders = actor.generate_orders()
-        assert orders[0].price == buy_price - check_index*0.1*buy_price
+        orders = actor.generate_orders()
+        assert orders[0].price == buy_price - check_index*0.1
 
         actor.market_schedule[check_index] = -1
         orders = actor.generate_orders()
-        assert orders[0].price == sell_price + check_index*0.1*sell_price
-=======
-        order = actor.generate_order()
-        assert order.price == buy_price - check_index*GRADIENT
-
-        actor.market_schedule[check_index] = -1
-        order = actor.generate_order()
-        assert order.price == sell_price + check_index*GRADIENT
->>>>>>> 1ceb7ed2
+        assert orders[0].price == sell_price + check_index*0.1
 
         # make sure final price is used when the next time step with energy needs is the current
         # time step
@@ -586,8 +531,8 @@
         sell_price = 1
         check_index = 0
         actor = self.get_actor_w_pricing_setup(capacity=10, soc_initial=0.5,
-                                               buy_price=buy_price, sell_price=sell_price)
-
+                                               mm_buy_price=sell_price, mm_sell_price=buy_price)
+        actor.pred.schedule[:] = 0
         HALF_PRICE_INDEX = 3
         actor.pricing_strategy = dict(name="harmonic", param=[HALF_PRICE_INDEX])
 
@@ -631,36 +576,25 @@
         buy_price = 10
         sell_price = 1
         actor = self.get_actor_w_pricing_setup(capacity=10, soc_initial=0.5,
-                                               buy_price=buy_price, sell_price=sell_price)
-
+                                               mm_buy_price=sell_price, mm_sell_price=buy_price)
+        actor.pred.schedule[:] = 0
         HALF_LIFE_INDEX = 1
         SYM_BOUND = 0.6
         actor.pricing_strategy = dict(name="harmonic", param=[HALF_LIFE_INDEX, SYM_BOUND])
         check_index = 15
         actor.market_schedule[:] = 0
         actor.market_schedule[check_index] = 1
-<<<<<<< HEAD
-        orders = actor.generate_orders()
-        assert orders[0].price == 6.25
+        orders = actor.generate_orders()
+        specific_price = ((1-SYM_BOUND)/(check_index+1/HALF_LIFE_INDEX) + SYM_BOUND) * buy_price
+        assert orders[0].price == specific_price
 
         actor.market_schedule[:] = 0
         actor.market_schedule[check_index] = -1
         orders = actor.generate_orders()
-        assert orders[0].price == 1.6
-        # 1.6 / 1 =-> reciprocal value 0.625. Therefore 10 * 0.625 ==6.25
-=======
-        order = actor.generate_order()
-        specific_price = ((1-SYM_BOUND)/(check_index+1/HALF_LIFE_INDEX) + SYM_BOUND) * buy_price
-        assert order.price == specific_price
-
-        actor.market_schedule[:] = 0
-        actor.market_schedule[check_index] = -1
-        order = actor.generate_order()
         # price is symmetrical to above price by using the reciprocal value of the price factor
         specific_price = 1/((1-SYM_BOUND)/(check_index+1/HALF_LIFE_INDEX) + SYM_BOUND) * sell_price
-        assert order.price == specific_price
+        assert orders[0].price == specific_price
         # 1.6 / 1 =-> reciprocal value 0.625. Therefore 10 * 0.625 == 6.25
->>>>>>> 1ceb7ed2
 
         # check that prices are still properly generated for current time step energy
         actor.market_schedule[:] = 0
@@ -681,29 +615,20 @@
         buy_price = 10
         sell_price = 1
         actor = self.get_actor_w_pricing_setup(capacity=10, soc_initial=0.5,
-                                               buy_price=buy_price, sell_price=sell_price)
+                                               mm_buy_price=sell_price, mm_sell_price=buy_price)
+        actor.pred.schedule[:] = 0
         GEOMETRIC_FACTOR = 0.9
         actor.pricing_strategy = dict(name="geometric", param=[GEOMETRIC_FACTOR])
         check_index = 3
         actor.market_schedule[:] = 0
         actor.market_schedule[check_index] = 1
-<<<<<<< HEAD
-        orders = actor.generate_orders()
-        assert orders[0].price == pytest.approx(buy_price*0.9**3)
+        orders = actor.generate_orders()
+        assert orders[0].price == pytest.approx(buy_price*GEOMETRIC_FACTOR**check_index)
 
         actor.market_schedule[:] = 0
         actor.market_schedule[check_index] = -1
         orders = actor.generate_orders()
-        assert orders[0].price == pytest.approx(sell_price * (1/0.9) ** 3)
-=======
-        order = actor.generate_order()
-        assert order.price == pytest.approx(buy_price*GEOMETRIC_FACTOR**check_index)
-
-        actor.market_schedule[:] = 0
-        actor.market_schedule[check_index] = -1
-        order = actor.generate_order()
-        assert order.price == pytest.approx(sell_price * (1/GEOMETRIC_FACTOR) ** check_index)
->>>>>>> 1ceb7ed2
+        assert orders[0].price == pytest.approx(sell_price * (1/GEOMETRIC_FACTOR) ** check_index)
 
         # a second parameter can be used to cap the price to a factor of the final price
         # the pricing is capped/clipped at a price of factor*final_price, in this case 70% of the
@@ -714,60 +639,36 @@
         check_index = 6
         actor.market_schedule[:] = 0
         actor.market_schedule[check_index] = 1
-<<<<<<< HEAD
-        orders = actor.generate_orders()
-        assert orders[0].price == 0.7*buy_price
+        orders = actor.generate_orders()
+        assert orders[0].price == SYMMETRIC_BOUND*buy_price
 
         actor.market_schedule[:] = 0
         actor.market_schedule[check_index] = -1
         orders = actor.generate_orders()
-        assert orders[0].price == pytest.approx(1/0.7 * sell_price)
-=======
-        order = actor.generate_order()
-        assert order.price == SYMMETRIC_BOUND*buy_price
-
-        actor.market_schedule[:] = 0
-        actor.market_schedule[check_index] = -1
-        order = actor.generate_order()
-        assert order.price == pytest.approx(1/SYMMETRIC_BOUND * sell_price)
->>>>>>> 1ceb7ed2
+        assert orders[0].price == pytest.approx(1/SYMMETRIC_BOUND * sell_price)
 
     def test_market_schedule_adjustment(self):
         # test if the market schedule is properly adjusted when orders are matched with the pricing
         # strategy.
         self.scenario.reset()
         market = self.scenario.market
-        battery = Battery(capacity=10, max_c_rate=2, soc_initial=0.0)
-<<<<<<< HEAD
-        # with this soc and capacity it means max 0.1 energy can be stored
-        actor = Actor(0, self.example_df, environment=self.env, battery=battery, cluster=0)
-        actor.pricing_strategy = dict(name="linear", param=[0.1])
-=======
         # with this soc and capacity it means max 10 energy can be stored
-        actor = Actor(0, self.example_df, battery=battery, _steps_per_hour=4, cluster=0)
-        actor.pricing_strategy = dict(name="linear", param=[0])
->>>>>>> 1ceb7ed2
+        actor = self.get_actor_w_pricing_setup(capacity=10, soc_initial=0)
+        # actor will use the same price as the final price for every order with gradient = 0
+        GRADIENT = 0
+        actor.pricing_strategy = dict(name="linear", param=[GRADIENT])
         actor.pred.schedule[:] = 0
         actor.pred.schedule[[5, 10, 15]] = 5
         actor.pred.schedule[[2, 12, 13]] = -5
         actor.get_market_schedule(strategy=0)
         assert actor.market_schedule[2] == 5
-<<<<<<< HEAD
         orders = actor.generate_orders()
         for order in orders:
             market.accept_order(order, callback=actor.receive_market_results)
 
-        # Generate  order as ask
+        # Generate order as ask. Other actor sells up to 4 energy
         market.accept_order(Order(1, 0, 'other_actor', 0, 4, 0.0001))
         market.clear()
-=======
-        order = actor.generate_order()
-        m = BestMarket(0, self.pn)
-        m.accept_order(order, callback=actor.receive_market_results)
-        # Generate order as ask
-        m.accept_order(Order(1, 0, 'other_actor', 0, 4, 0.0001))
-        m.clear()
->>>>>>> 1ceb7ed2
 
         # the order energy is limited by the order of "other_actor"
         assert actor.market_schedule[2] == pytest.approx(1)
@@ -779,7 +680,7 @@
         for order in orders:
             market.accept_order(order, callback=actor.receive_market_results)
 
-        # Generate order as ask
+        # Generate order as bid. other Actor would buy up to 4 energy
         market.accept_order(Order(-1, 0, 'other_actor', 0, 4, 9999))
         market.clear()
         assert actor.market_schedule[1] == pytest.approx(-1)
