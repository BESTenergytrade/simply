from simply.actor import Order
from simply.market import Market

import pytest


class TestMarket:

    def test_init(self):
        """Tests the initialisation of instance of the Market class with current market time set to 0."""
        m = Market(0)
        assert m.t == 0

    def test_accept_order(self):
<<<<<<< HEAD
        """Tests if Market class accept_order method correctly adds new orders with appropriate time, type and energy
             to the orders dataframe and raises ValueError when order with inappropriate time and type are added."""
=======
>>>>>>> 0eeae2ae
        # Order(type, time, actor_id, energy, price), order_id, callback
        m = Market(0)
        assert len(m.orders) == 0
        m.accept_order(Order(1,0,0,None,1,1))
        assert len(m.orders) == 1
        # order IDs are numbered consecutively by default, order ID 1 here does not violate this
        # structure, callback function arbitrary (not called)
        m.accept_order(Order(-1,0,0,None,1,1), 1, sum)
        assert len(m.orders) == 2
        # order IDs are numbered consecutively by default, so order ID 0 should already exist
        with pytest.raises(ValueError):
            m.accept_order(Order(1,1,0,None,1,1), 0)
        # reject orders from the future
        with pytest.raises(ValueError):
            m.accept_order(Order(1,1,0,None,1,1))
        # reject orders from the past
        with pytest.raises(ValueError):
            m.accept_order(Order(-1,1,0,None,1,1))
        # reject wrong Order type
        with pytest.raises(ValueError):
            m.accept_order(Order(0,0,0,None,1,1))

    def test_not_accept_existing_order_id(self):
        # The order ID is used twice, but should be unique -> else raise ValueError
        m = Market(0)
        m.accept_order(Order(-1,0,2,None,.2,1), "ID1")
        with pytest.raises(ValueError):
            m.accept_order(Order(1,0,3,None,1,1), "ID1")

    def test_setting_order_id_wrong(self):
        # Check if error is raised when previously defined order IDs will be overridden i.e. ignored
        m = Market(0)
        m.accept_order(Order(-1,0,2,None,.2,1), "ID1")
        with pytest.raises(IndexError):
            m.accept_order(Order(1,0,3,None,1,1))

    def test_order_energy(self):
        """"Tests that orders are accepted based on energy unit with energy above the unit being rounded down
        and energy below the unit not being accepted."""
        m = Market(0)
        # round to energy unit
        m.energy_unit = 0.1
        m.accept_order(Order(1,0,0,None,0.1,0))
        assert m.orders.at[0, "energy"] == pytest.approx(0.1)
        m.accept_order(Order(1,0,0,None,0.3,0))
        assert m.orders.at[1, "energy"] == pytest.approx(0.3)
        # below energy unit
        m.accept_order(Order(1,0,0,None,0.09,0))
        assert len(m.orders) == 2
        # round down
        m.accept_order(Order(1,0,0,None,0.55,0))
        assert m.orders.at[2, "energy"] == pytest.approx(0.5)
        # reset orders
        m.orders = m.orders[:0]
        m.energy_unit = 1
        m.accept_order(Order(1,0,0,None,1,0))
        assert m.orders.at[0, "energy"] == pytest.approx(1)
        m.accept_order(Order(1,0,0,None,3,0))
        assert m.orders.at[1, "energy"] == pytest.approx(3)
        # below energy unit
        m.accept_order(Order(1,0,0,None,0.9,0))
        assert len(m.orders) == 2
        # round down
        m.accept_order(Order(1,0,0,None,5.5,0))
        assert m.orders.at[2, "energy"] == pytest.approx(5)


    def test_get_bids(self):
        """Tests the Market class get_bids method returns a dataframe with the correct number of bids when
            new bids and asks are added to the Market instance via the accept_orders method."""
        m = Market(0)
        assert m.get_bids().shape[0] == 0
        # add ask
        m.accept_order(Order(1,0,0,None,1,1))
        assert m.get_bids().shape[0] == 0
        # add bid
        m.accept_order(Order(-1,0,0,None,1,1))
        assert m.get_bids().shape[0] == 1
        # and one more bid
        m.accept_order(Order(-1,0,1,None,2,1))
        assert m.get_bids().shape[0] == 2

    def test_get_asks(self):
        """Tests the Market class get_asks method returns a dataframe with the correct number of asks when
            new bids and asks are added to the Market instance via the accept_orders method."""
        m = Market(0)
        assert m.get_asks().shape[0] == 0
        # add bid
        m.accept_order(Order(-1,0,0,None,1,1))
        assert m.get_asks().shape[0] == 0
        # add ask
        m.accept_order(Order(1,0,0,None,1,1))
        assert m.get_asks().shape[0] == 1
        # and one more bid
        m.accept_order(Order(1,0,1,None,2,1))
        assert m.get_asks().shape[0] == 2

    def test_clear(self):
        """Tests that new list of matches is saved when the Market class's clear method is called."""
        m = Market(0)
        m.accept_order(Order(-1,0,0,None,1,1))
        # no match possible (only one order)
        m.clear(reset=False)
        # new list of matches saved
        assert len(m.matches) == 1
        # no matches in list
        assert len(m.matches[0]) == 0
        # order must still be in market
        assert m.orders.shape[0] == 1
        m.clear(reset=True)
        # another list of matches saved
        assert len(m.matches) == 2
        # still no match
        assert len(m.matches[1]) == 0
        # orders are reset
        assert m.orders.shape[0] == 0


class TestPayAsBid():

    def test_basic(self):
        """Tests the basic functionality of the Market object to accept bids and asks via the accept_order method
            and correctly match asks and bids when the match method is called."""
        m = Market(0)
        # no orders
        assert len(m.match()) == 0
        # bid and ask with same energy and price
        m.accept_order(Order(-1,0,0,None,1,1))
        m.accept_order(Order(1,0,1,None,1,1))
        matches = m.match()
        assert len(matches) == 1
        # check match
        assert matches[0]["time"] == 0
        assert matches[0]["bid_actor"] == 0
        assert matches[0]["ask_actor"] == 1
        assert matches[0]["energy"] == 1
        assert matches[0]["price"] == 1

    def test_prices(self):
        """Tests that the match method only registers matches when the ask is less than or equal to the bid.
        If matched, the price of the bid is taken."""
        # different prices, pay as bid
        m = Market(0)
        # ask above bid: no match
        m.accept_order(Order(-1,0,0,None,1,2))
        m.accept_order(Order(1,0,1,None,1,2.5))
        matches = m.match()
        assert len(matches) == 0

        # reset orders
        m.orders = m.orders[:0]
        # ask below bid: match with bid price
        m.accept_order(Order(-1,0,0,None,1,2))
        m.accept_order(Order(1,0,1,None,1,.5))
        matches = m.match()
        assert len(matches) == 1
        assert matches[0]["energy"] == 1
        assert matches[0]["price"] == 2

    def test_energy(self):
        """Tests that matches can be made when the amount of energy requested by the bid differs from the total
           amount of energy being offered by the ask."""
        # different energies
        m = Market(0)
        m.accept_order(Order(-1,0,0,None,.1,1))
        m.accept_order(Order(1,0,1,None,1,1))
        matches = m.match()
        assert len(matches) == 1
        assert matches[0]["energy"] == 0.1

        m.orders = m.orders[:0]
        m.accept_order(Order(-1,0,0,None,100,1))
        m.accept_order(Order(1,0,1,None,.3,1))
        matches = m.match()
        assert len(matches) == 1
        assert matches[0]["energy"] == pytest.approx(0.3)

    def test_setting_order_id(self):
        # Check if matched orders retain original ID
        m = Market(0)
        m.accept_order(Order(-1,0,2,None,.2,1), "ID1")
        m.accept_order(Order(1,0,3,None,1,1), "ID2")
        matches = m.match()
        assert len(matches) == 1
        assert matches[0]["energy"] == pytest.approx(0.2)
        assert matches[0]["bid_id"] == "ID1"
        assert matches[0]["ask_id"] == "ID2"

    def test_multiple(self):
        """Tests that multiple bids can be matched with one ask while there is available energy within the order."""
        # multiple bids to satisfy one ask
        m = Market(0)
        m.accept_order(Order(-1,0,0,None,.1,1.1))
        m.accept_order(Order(-1,0,1,None,11,1))
        m.accept_order(Order(1,0,2,None,2,1))
        matches = m.match()
        assert len(matches) == 2
        assert matches[0]["energy"] == 0.1
        assert matches[1]["energy"] == 1.9  # only 2 in ask

        # multiple asks to satisfy one bid (in-order)
        m.orders = m.orders[:0]
        m.accept_order(Order(-1,0,0,None,100,1))
        m.accept_order(Order(1,0,1,None,10,0.6))
        m.accept_order(Order(1,0,2,None,20,0.7))
        m.accept_order(Order(1,0,3,None,30,0.8))
        m.accept_order(Order(1,0,4,None,50,0.9))
        matches = m.match()
        assert len(matches) == 4
        assert matches[0]["energy"] == 10
        assert matches[1]["energy"] == 20
        assert matches[2]["energy"] == 30
        assert matches[3]["energy"] == 40  # only 100 in bid<|MERGE_RESOLUTION|>--- conflicted
+++ resolved
@@ -3,7 +3,6 @@
 
 import pytest
 
-
 class TestMarket:
 
     def test_init(self):
@@ -12,11 +11,8 @@
         assert m.t == 0
 
     def test_accept_order(self):
-<<<<<<< HEAD
         """Tests if Market class accept_order method correctly adds new orders with appropriate time, type and energy
              to the orders dataframe and raises ValueError when order with inappropriate time and type are added."""
-=======
->>>>>>> 0eeae2ae
         # Order(type, time, actor_id, energy, price), order_id, callback
         m = Market(0)
         assert len(m.orders) == 0
