--- conflicted
+++ resolved
@@ -2,27 +2,18 @@
 from simply.market_2pac import TwoSidedPayAsClear
 
 import pytest
-import simply.config as cfg
 
 from simply.scenario import Scenario
 
 
 class TestTwoSidedPayAsClear:
-<<<<<<< HEAD
-    cfg.Config("")
-=======
     scenario = Scenario(None, None, [])
->>>>>>> bf2a3107
 
     def test_basic(self):
         """Tests the basic functionality of the TwoSidedPayAsClear object to accept bids and asks
         via the accept_order method and correctly match asks and bids when the match method
         is called."""
-<<<<<<< HEAD
-        m = TwoSidedPayAsClear(0, default_grid_fee=0)
-=======
         m = TwoSidedPayAsClear(time_step=0)
->>>>>>> bf2a3107
         # no orders: no matches
         matches = m.match()
         assert len(matches) == 0
@@ -48,11 +39,7 @@
         asks above the crossover (when the bidding price becomes lower than the asking price)
         are matched on the clearing price."""
         # different prices
-<<<<<<< HEAD
-        m = TwoSidedPayAsClear(0, default_grid_fee=0)
-=======
         m = TwoSidedPayAsClear(time_step=0)
->>>>>>> bf2a3107
         # ask above bid: no match
         m.accept_order(Order(-1, 0, 0, None, 1, 2))
         m.accept_order(Order(1, 0, 1, None, 1, 2.5))
@@ -73,11 +60,7 @@
         """Tests that matches can be made when the amount of energy requested by the bid
         differs from the total amount of energy being offered by the ask."""
         # different energies
-<<<<<<< HEAD
-        m = TwoSidedPayAsClear(0, default_grid_fee=0)
-=======
         m = TwoSidedPayAsClear(time_step=0)
->>>>>>> bf2a3107
         m.accept_order(Order(-1, 0, 0, None, .1, 1))
         m.accept_order(Order(1, 0, 1, None, 1, 1))
         matches = m.match()
@@ -107,11 +90,7 @@
 
     def test_setting_order_id(self):
         # Check if matched orders retain original ID
-<<<<<<< HEAD
-        m = TwoSidedPayAsClear(0, default_grid_fee=0)
-=======
         m = TwoSidedPayAsClear(time_step=0, grid_fee_matrix=0)
->>>>>>> bf2a3107
         m.accept_order(Order(-1, 0, 2, None, .2, 1), "ID1")
         m.accept_order(Order(1, 0, 3, None, 1, 1), "ID2")
         matches = m.match()
@@ -124,11 +103,7 @@
         """Tests that multiple bids can be matched with one ask while there is available energy
         within the order."""
         # multiple bids to satisfy one ask
-<<<<<<< HEAD
-        m = TwoSidedPayAsClear(0, default_grid_fee=0)
-=======
         m = TwoSidedPayAsClear(time_step=0, grid_fee_matrix=0)
->>>>>>> bf2a3107
         m.accept_order(Order(-1, 0, 1, None, 11, 1.1))
         m.accept_order(Order(-1, 0, 0, None, .1, 3))
         m.accept_order(Order(1, 0, 2, None, 2, 1))
@@ -155,17 +130,7 @@
     def test_prices_matrix(self):
         # test prices with a given grid fee matrix
         # example: cost 1 for trade between clusters
-<<<<<<< HEAD
-        try:
-            m = TwoSidedPayAsClear(0, grid_fee_matrix=[[0, 1], [1, 0]])
-        except AssertionError:
-            # assertion error because of a full grid_fee_matrix
-            pass
-        else:
-            assert 0, "No assertion Error despite a grid_fee_matrix"
-
-        # grid_fee matrix as a matrix
-        m = TwoSidedPayAsClear(0, default_grid_fee=1)
+        m = TwoSidedPayAsClear(grid_fee_matrix=[[0, 1], [1, 0]], time_step=0)
 
         # grid-fees between nodes only allow for partial matching
         m.accept_order(Order(-1, 0, 2, 0, 1, 3))
@@ -176,17 +141,6 @@
         assert matches[0]["energy"] == 0.1
         assert matches[0]["price"] == 3
 
-        # grid_fee matrix as a value
-        m = TwoSidedPayAsClear(0, default_grid_fee=0.5)
-=======
-        m = TwoSidedPayAsClear(grid_fee_matrix=[[0, 1], [1, 0]], time_step=0)
->>>>>>> bf2a3107
-
-        # grid-fees between nodes only allow for partial matching
-        m.accept_order(Order(-1, 0, 2, 0, 1, 3))
-        m.accept_order(Order(1, 0, 4, 1, 0.9, 3))
-        m.accept_order(Order(1, 0, 0, 1, 0.1, 2))
-        matches = m.match()
-        assert len(matches) == 1
-        assert matches[0]["energy"] == 0.1
-        assert matches[0]["price"] == 2.5+        #"Assertion Error because grid_fee_matrix"
+        with pytest.raises(AssertionError, ):
+            m = TwoSidedPayAsClear(0, grid_fee_matrix=[[0, 1], [1, 0]])
