from simply.actor import Order
from simply.market_2pac import TwoSidedPayAsClear

import pytest

<<<<<<< HEAD

class TestTwoSidedPayAsClear:

    def test_basic(self):
        """Tests the basic functionality of the TwoSidedPayAsClear object to accept bids and asks via the accept_order
            method and correctly match asks and bids when the match method is called."""
        m = TwoSidedPayAsClear(0)
        # no orders: no matches
        matches = m.match()
        assert len(matches) == 0

        # only one type: no match
        m.accept_order(Order(-1,0,0,None,1,1))
        matches = m.match()
        assert len(matches) == 0

        # bid and ask with same energy and price
        m.accept_order(Order(1,0,1,None,1,1))
        matches = m.match()
        assert len(matches) == 1
        # check match
        assert matches[0]["time"] == 0
        assert matches[0]["bid_actor"] == 0
        assert matches[0]["ask_actor"] == 1
        assert matches[0]["energy"] == 1
        assert matches[0]["price"] == 1

    def test_prices(self):
        """Tests that the highest bids are matched with the lowest asks and that all bids and asks above the crossover
                (when the bidding price becomes lower than the asking price) are matched on the clearing price."""
        # different prices
        m = TwoSidedPayAsClear(0)
        # ask above bid: no match
        m.accept_order(Order(-1,0,0,None,1,2))
        m.accept_order(Order(1,0,1,None,1,2.5))
        matches = m.match()
        assert len(matches) == 0

        # reset orders
        m.orders = m.orders[:0]
        # ask below bid: take lower one
        m.accept_order(Order(-1,0,0,None,1,2.5))
        m.accept_order(Order(1,0,1,None,1,2))
        matches = m.match()
        assert len(matches) == 1
        assert matches[0]["energy"] == 1
        assert matches[0]["price"] == 2

    def test_energy(self):
        """Tests that matches can be made when the amount of energy requested by the bid differs from the total
        amount of energy being offered by the ask."""
        # different energies
        m = TwoSidedPayAsClear(0)
        m.accept_order(Order(-1,0,0,None,.1,1))
        m.accept_order(Order(1,0,1,None,1,1))
        matches = m.match()
        assert len(matches) == 1
        assert matches[0]["energy"] == 0.1

        m.orders = m.orders[:0]
        m.accept_order(Order(-1,0,0,None,100,1))
        m.accept_order(Order(1,0,1,None,.3,1))
        matches = m.match()
        assert len(matches) == 1
        assert matches[0]["energy"] == pytest.approx(0.3)

        # reset orders
        m.orders = m.orders[:0]
        m.accept_order(Order(-1, 0, 1, None, 1, 7))
        m.accept_order(Order(-1, 0, 2, None, 1, 4))
        m.accept_order(Order(-1, 0, 3, None, 1, 3))
        m.accept_order(Order(1, 0, 4, None, 1, 1))
        m.accept_order(Order(1, 0, 5, None, 1, 1))
        m.accept_order(Order(1, 0, 6, None, 1, 5))

        matches = m.match()
        assert len(matches) == 2
        assert matches[0]["energy"] == 1
        assert matches[0]["price"] == 1

    def test_setting_order_id(self):
        # Check if matched orders retain original ID
        m = TwoSidedPayAsClear(0)
        m.accept_order(Order(-1,0,2,None,.2,1), "ID1")
        m.accept_order(Order(1,0,3,None,1,1), "ID2")
        matches = m.match()
        assert len(matches) == 1
        assert matches[0]["energy"] == pytest.approx(0.2)
        assert matches[0]["bid_id"] == "ID1"
        assert matches[0]["ask_id"] == "ID2"

    def test_multiple(self):
        """Tests that multiple bids can be matched with one ask while there is available energy within the order."""
        # multiple bids to satisfy one ask
        m = TwoSidedPayAsClear(0)
        m.accept_order(Order(-1, 0, 1, None, 11, 1.1))
        m.accept_order(Order(-1,0,0,None,.1,3))
        m.accept_order(Order(1,0,2,None,2,1))
        matches = m.match()
        assert len(matches) == 2
        assert matches[0]["energy"] == 0.1
        assert matches[1]["energy"] == 1.9  # only 2 in ask

        # multiple asks to satisfy one bid (order by price)
        m.orders = m.orders[:0]
        m.accept_order(Order(1, 0, 3, None, 30, 3))
        m.accept_order(Order(1, 0, 4, None, 50, 4))
        m.accept_order(Order(-1, 0, 0, None, 100, 5))
        m.accept_order(Order(1,0,1,None,10,1))
        m.accept_order(Order(1,0,2,None,20,2))

        matches = m.match()
        assert len(matches) == 4
        assert matches[0]["energy"] == 10
        assert matches[1]["energy"] == 20
        assert matches[2]["energy"] == 30
        assert matches[3]["energy"] == 40  # only 100 in bid
=======
def test_basic():
    m = TwoSidedPayAsClear(0)
    # no orders: no matches
    matches = m.match()
    assert len(matches) == 0

    # only one type: no match
    m.accept_order(Order(-1,0,0,None,1,1))
    matches = m.match()
    assert len(matches) == 0

    # bid and ask with same energy and price
    m.accept_order(Order(1,0,1,None,1,1))
    matches = m.match()
    assert len(matches) == 1
    # check match
    assert matches[0]["time"] == 0
    assert matches[0]["bid_actor"] == 0
    assert matches[0]["ask_actor"] == 1
    assert matches[0]["energy"] == 1
    assert matches[0]["price"] == 1

def test_prices():
    # different prices
    m = TwoSidedPayAsClear(0)
    # ask above bid: no match
    m.accept_order(Order(-1,0,0,None,1,2))
    m.accept_order(Order(1,0,1,None,1,2.5))
    matches = m.match()
    assert len(matches) == 0

    # reset orders
    m.orders = m.orders[:0]
    # ask below bid: take lower one
    m.accept_order(Order(-1,0,0,None,1,2.5))
    m.accept_order(Order(1,0,1,None,1,2))
    matches = m.match()
    assert len(matches) == 1
    assert matches[0]["energy"] == 1
    assert matches[0]["price"] == 2

def test_energy():
    # different energies
    m = TwoSidedPayAsClear(0)
    m.accept_order(Order(-1,0,0,None,.1,1))
    m.accept_order(Order(1,0,1,None,1,1))
    matches = m.match()
    assert len(matches) == 1
    assert matches[0]["energy"] == 0.1

    m.orders = m.orders[:0]
    m.accept_order(Order(-1,0,0,None,100,1))
    m.accept_order(Order(1,0,1,None,.3,1))
    matches = m.match()
    assert len(matches) == 1
    assert matches[0]["energy"] == pytest.approx(0.3)

def test_setting_order_id():
    # Check if matched orders retain original ID
    m = TwoSidedPayAsClear(0)
    m.accept_order(Order(-1,0,2,None,.2,1), "ID1")
    m.accept_order(Order(1,0,3,None,1,1), "ID2")
    matches = m.match()
    assert len(matches) == 1
    assert matches[0]["energy"] == pytest.approx(0.2)
    assert matches[0]["bid_id"] == "ID1"
    assert matches[0]["ask_id"] == "ID2"

def test_multiple():
    # multiple bids to satisfy one ask
    m = TwoSidedPayAsClear(0)
    m.accept_order(Order(-1, 0, 1, None, 11, 1.1))
    m.accept_order(Order(-1,0,0,None,.1,3))
    m.accept_order(Order(1,0,2,None,2,1))
    matches = m.match()
    assert len(matches) == 2
    assert matches[0]["energy"] == 0.1
    assert matches[1]["energy"] == 1.9  # only 2 in ask

    # multiple asks to satisfy one bid (order by price)
    m.orders = m.orders[:0]
    m.accept_order(Order(1, 0, 3, None, 30, 3))
    m.accept_order(Order(1, 0, 4, None, 50, 4))
    m.accept_order(Order(-1, 0, 0, None, 100, 5))
    m.accept_order(Order(1,0,1,None,10,1))
    m.accept_order(Order(1,0,2,None,20,2))

    matches = m.match()
    assert len(matches) == 4
    assert matches[0]["energy"] == 10
    assert matches[1]["energy"] == 20
    assert matches[2]["energy"] == 30
    assert matches[3]["energy"] == 40  # only 100 in bid
>>>>>>> 0eeae2ae
<|MERGE_RESOLUTION|>--- conflicted
+++ resolved
@@ -3,7 +3,6 @@
 
 import pytest
 
-<<<<<<< HEAD
 
 class TestTwoSidedPayAsClear:
 
@@ -120,99 +119,4 @@
         assert matches[0]["energy"] == 10
         assert matches[1]["energy"] == 20
         assert matches[2]["energy"] == 30
-        assert matches[3]["energy"] == 40  # only 100 in bid
-=======
-def test_basic():
-    m = TwoSidedPayAsClear(0)
-    # no orders: no matches
-    matches = m.match()
-    assert len(matches) == 0
-
-    # only one type: no match
-    m.accept_order(Order(-1,0,0,None,1,1))
-    matches = m.match()
-    assert len(matches) == 0
-
-    # bid and ask with same energy and price
-    m.accept_order(Order(1,0,1,None,1,1))
-    matches = m.match()
-    assert len(matches) == 1
-    # check match
-    assert matches[0]["time"] == 0
-    assert matches[0]["bid_actor"] == 0
-    assert matches[0]["ask_actor"] == 1
-    assert matches[0]["energy"] == 1
-    assert matches[0]["price"] == 1
-
-def test_prices():
-    # different prices
-    m = TwoSidedPayAsClear(0)
-    # ask above bid: no match
-    m.accept_order(Order(-1,0,0,None,1,2))
-    m.accept_order(Order(1,0,1,None,1,2.5))
-    matches = m.match()
-    assert len(matches) == 0
-
-    # reset orders
-    m.orders = m.orders[:0]
-    # ask below bid: take lower one
-    m.accept_order(Order(-1,0,0,None,1,2.5))
-    m.accept_order(Order(1,0,1,None,1,2))
-    matches = m.match()
-    assert len(matches) == 1
-    assert matches[0]["energy"] == 1
-    assert matches[0]["price"] == 2
-
-def test_energy():
-    # different energies
-    m = TwoSidedPayAsClear(0)
-    m.accept_order(Order(-1,0,0,None,.1,1))
-    m.accept_order(Order(1,0,1,None,1,1))
-    matches = m.match()
-    assert len(matches) == 1
-    assert matches[0]["energy"] == 0.1
-
-    m.orders = m.orders[:0]
-    m.accept_order(Order(-1,0,0,None,100,1))
-    m.accept_order(Order(1,0,1,None,.3,1))
-    matches = m.match()
-    assert len(matches) == 1
-    assert matches[0]["energy"] == pytest.approx(0.3)
-
-def test_setting_order_id():
-    # Check if matched orders retain original ID
-    m = TwoSidedPayAsClear(0)
-    m.accept_order(Order(-1,0,2,None,.2,1), "ID1")
-    m.accept_order(Order(1,0,3,None,1,1), "ID2")
-    matches = m.match()
-    assert len(matches) == 1
-    assert matches[0]["energy"] == pytest.approx(0.2)
-    assert matches[0]["bid_id"] == "ID1"
-    assert matches[0]["ask_id"] == "ID2"
-
-def test_multiple():
-    # multiple bids to satisfy one ask
-    m = TwoSidedPayAsClear(0)
-    m.accept_order(Order(-1, 0, 1, None, 11, 1.1))
-    m.accept_order(Order(-1,0,0,None,.1,3))
-    m.accept_order(Order(1,0,2,None,2,1))
-    matches = m.match()
-    assert len(matches) == 2
-    assert matches[0]["energy"] == 0.1
-    assert matches[1]["energy"] == 1.9  # only 2 in ask
-
-    # multiple asks to satisfy one bid (order by price)
-    m.orders = m.orders[:0]
-    m.accept_order(Order(1, 0, 3, None, 30, 3))
-    m.accept_order(Order(1, 0, 4, None, 50, 4))
-    m.accept_order(Order(-1, 0, 0, None, 100, 5))
-    m.accept_order(Order(1,0,1,None,10,1))
-    m.accept_order(Order(1,0,2,None,20,2))
-
-    matches = m.match()
-    assert len(matches) == 4
-    assert matches[0]["energy"] == 10
-    assert matches[1]["energy"] == 20
-    assert matches[2]["energy"] == 30
-    assert matches[3]["energy"] == 40  # only 100 in bid
->>>>>>> 0eeae2ae
+        assert matches[3]["energy"] == 40  # only 100 in bid