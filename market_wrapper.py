--- conflicted
+++ resolved
@@ -19,23 +19,14 @@
     # apply conversion factor except for market maker orders
     for bid in orders["bids"]:
         energy = min(bid["energy"] * ENERGY_UNIT_CONVERSION_FACTOR, 2**63-1)
-<<<<<<< HEAD
-        order = Order(-1, time, bid["buyer"], energy, bid["energy_rate"])
+        cluster = (bid["attributes"] or dict()).get("cluster")
+        order = Order(-1, time, bid["id"], cluster, energy, bid["energy_rate"])
         market.accept_order(order, None, bid["id"])
     for ask in orders["offers"]:
         energy = min(ask["energy"] * ENERGY_UNIT_CONVERSION_FACTOR, 2**63-1)
-        order = Order(1, time, ask["seller"], energy, ask["energy_rate"])
+        cluster = (bid["attributes"] or dict()).get("cluster")
+        order = Order(1, time, ask["id"], cluster, energy, ask["energy_rate"])
         market.accept_order(order, None, ask["id"])
-=======
-        cluster = (bid["attributes"] or dict()).get("cluster")
-        order = Order(-1, bid["time_slot"], bid["id"], cluster, energy, bid["energy_rate"])
-        market.accept_order(order, None)
-    for ask in orders["offers"]:
-        energy = min(ask["energy"] * ENERGY_UNIT_CONVERSION_FACTOR, 2**63-1)
-        cluster = (bid["attributes"] or dict()).get("cluster")
-        order = Order(1, ask["time_slot"], ask["id"], cluster, energy, ask["energy_rate"])
-        market.accept_order(order, None)
->>>>>>> 8ed8d740
 
 
 def generate_recommendations(market_id, time, bids, asks, matches):
@@ -124,11 +115,7 @@
                 map_actors = {actor: node_id for actor, node_id in zip(actors, actor_nodes)}
                 pn.add_actors_map(map_actors)
 
-<<<<<<< HEAD
-                m = market_fair.BestMarket(t=time, network=pn)
-=======
-                m = market_fair.BestMarket(time=time + ":00", network=pn)
->>>>>>> 8ed8d740
+                m = market_fair.BestMarket(time=time, network=pn)
                 bids = {bid["id"]: bid for bid in orders["bids"]}
                 asks = {ask["id"]: ask for ask in orders["offers"]}
 
