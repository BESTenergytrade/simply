--- conflicted
+++ resolved
@@ -234,20 +234,17 @@
         :param match: a dictionary representing a match, with keys 'bid_cluster' and 'ask_cluster'
         :return: the grid fee associated with the given bid and ask clusters
         """
-<<<<<<< HEAD
-        if isinstance(match['bid_cluster'], (int, float, str)) and isinstance(match['ask_cluster'],
-                                                                              (int, float, str)):
-            return self.grid_fee_matrix[match['bid_cluster']][match['ask_cluster']]
-=======
         if not self.grid_fee_matrix:
             return 0
         else:
             if match['bid_cluster'] is None or match['ask_cluster'] is None:
                 # default grid fee
                 return self.grid_fee_matrix[0][-1]
-            else:
+            elif isinstance(
+                match['bid_cluster'], (int, float, str)) \
+                and isinstance(match['ask_cluster'], (int, float, str)
+            ):
                 return self.grid_fee_matrix[match['bid_cluster']][match['ask_cluster']]
->>>>>>> 2ca2c7fa
 
     def add_grid_fee_info(self, matches):
         """
