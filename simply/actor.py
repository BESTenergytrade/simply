--- conflicted
+++ resolved
@@ -585,10 +585,7 @@
 
         # assumes schedule is positive when pv is produced, Assertion error useful during
         # development to be certain
-<<<<<<< HEAD
         assert self.pred.schedule[0] == approx(self.pred.pv[0] - self.pred.load[0])
-=======
->>>>>>> d82764bd
         # ToDo Make sure that the balance of schedule and bought energy does not charge
         # or discharge more power than the max c rate
         self.battery.charge(self.pred.schedule[0] + self.matched_energy_current_step)
@@ -818,13 +815,7 @@
         #  also errors need to be saved.
         if self.error_scale != 0:
             raise Exception('Prediction Error is not yet implemented!')
-<<<<<<< HEAD
         save_df = self.data[["load", "pv"]]
-=======
-        save_df = self.data[["load", "pv", "schedule", "price"]]
-        save_df["load"] /= self.load_scale
-        save_df["pv"] /= self.pv_scale if self.pv_scale else 1
->>>>>>> d82764bd
         save_df.to_csv(dirpath.joinpath(self.csv_file))
 
 
@@ -854,7 +845,7 @@
     ps = random.uniform(1, 7)
     # Probability of an actor to possess a PV, here 40%
     pv_prob = 0.4
-    ps = random.choices([0, ps], [1 - pv_prob, pv_prob], k=1)[0]
+    ps = random.choices([0, ps], [1 - pv_prob, pv_prob], k=1)
     df["schedule"] = ps * df["pv"] - ls * df["load"]
     max_price = 0.3
     df["price"] *= max_price
