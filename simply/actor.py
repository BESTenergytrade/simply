import random
import warnings

import numpy as np
import pandas as pd
from collections import namedtuple
import matplotlib.pyplot as plt

from simply.battery import Battery
from simply.util import daily, gaussian_pv
import simply.config as cfg

Order = namedtuple("Order", ("type", "time", "actor_id", "cluster", "energy", "price"))
Order.__doc__ = """
Struct to hold order

:param type: sign of order, representing bid (-1) or ask (+1)
:param time: timestamp when order was created
:param actor_id: ID of ordering actor
:param energy: amount of energy the actor wants to trade. Will be rounded down(asks)/up(bids)
    according to the market's energy unit
:param price: bidding/asking price for 1 kWh
"""


class Actor:
    """
    Actor is the representation of a prosumer, i.e. is holding resources (load, photovoltaic/PV)
    and defining an energy management schedule, generating bids or asks and receiving trading
    results.
    The actor interacts with the market at every time step in a way defined by the actor strategy.
    The actor fullfils his schedule needs by buying/selling power. Buying power can be guaranteed by
    placing orders with at least the market maker price, since the market maker is seen as unlimited
    supply. At the start of every time step the actor can place one order to buy or sell energy at
    the current time step. Basis for this order are a predicted schedule and a market maker price
    time series as input.
    After matching took place, the (monetary) bank and resulting soc is calculated taking into
    consideration the schedule and the acquired energy of this time step, i.e. bank and soc at the
    end of the time step. Afterwards the time step is increased and a new prediction for the
    schedule and price is generated.

    :param int actor_id: unique identifier of the actor
    :param pandas.DataFrame() df: DataFrame, column names "load", "pv" and "price" are processed
    :param .battery.Battery() battery: Battery used by the actor
    :param str csv: Filename in which this actor's data should be stored
    :param float ls: (optional) Scaling factor for load time series
    :param float ps: (optional) Scaling factor for photovoltaic time series
    :param dict pm: (optional) Prediction multiplier used to manipulate prediction time series based
        on the data time series
    :param int cluster: cluster in which actor is located
    :param int strategy: Number for strategy [0-3]
    :param .scenario.Scenario() scenario: Scenario reference for the actor
    :param int _steps_per_hour: Frequency of data per hour

    Members:

    id : str
        Identifier of the actor to be set on creation
    grid_id : str
        [unused] Location of the actor in the network (init default: None)
    t : int
        Actor's current time slot should equal current market time slot (init default: 0)
    horizon : int
        Horizon up to which energy management is considered
        (default defined in simply.config)
    load_scale : float
        Scaling factor for load time series (default: init ls)
    pv_scale : float
        Scaling factor for photovoltaic time series (default: init ps)
    error_scale : float
        [unused] Noise scaling factor (default: 0)
    battery : object
        Representation of a battery (default: None)
    data : pandas.DataFrame()
        Actual generation and load time series as would be measured (default: init df)
    pred : pandas.DataFrame()
        Assumption of generation and load time series as would be predicted
        (default: init df + error)
    csv_file : str
        Filename in which this actor's data should be stored
    self.orders : list
        List of generated orders
    self.traded : dict
        Dictionary of received trading results per time slot including matched energy and clearing
        prices
    self.cluster: int
        cluster in which actor is located
    self.strategy: int
        Number for strategy [0-3]
    self.scenario: .scenario.Scenario()
        Scenario reference for the actor
    self.steps_per_hour: int
        Frequency of data per hour
    self.battery: .battery.Battery()
        Battery used by the actor
    self.bank: float
        cumulated earnings and costs of this actor similar to a bank account balance
    self.matched_energy_current_step: float
        Amount of matched energy by orders of this actor in the current time step
    self.predicted_soc: np.array()
        predicted soc values for future time steps based on the battery state and planned actor
        behaviour
    self.market_schedule: np.array()
        planed energy amounts for interaction with the market_maker and basis of order generation

    """

    def __init__(self, actor_id, df, battery=None, csv=None, ls=1, ps=1, pm={}, cluster=None,
                 strategy: int = 0, scenario=None, _steps_per_hour=None, pricing_strategy=None):
        """
        Actor Constructor that defines an ID, and extracts resource time series from the given
         DataFrame scaled by respective factors as well as the schedule on which basis orders
         are generated.
        """
        self.id = actor_id
        self.grid_id = None
        self.cluster = cluster
        self.t = cfg.config.start

        self.horizon = cfg.config.horizon

        self._steps_per_hour = _steps_per_hour
        # Let the actor have a reference to the scenario
        self.scenario = scenario
        # Add the actor to the scenario
        if self.scenario:
            if self not in self.scenario.actors:
                self.scenario.actors.append(self)
        else:
            warnings.warn(f"Actor with id: {actor_id} was not added to a scenario during "
                          "initialization. Running the simulation through the scenario object "
                          "might not work as intended")
        self.bank = 0
        self.matched_energy_current_step = 0
        self.socs = []
        self.predicted_soc = None
        self.load_scale = ls
        self.pv_scale = ps
        self.error_scale = 0
        self.battery = battery
        if self.battery is None:
            self.battery = Battery(capacity=2*cfg.config.energy_unit)
        self.data = pd.DataFrame()
        self.pred = pd.DataFrame()
        self.pm = pd.DataFrame()
        self.strategy = strategy
        self.pricing_strategy = pricing_strategy
        if csv is not None:
            self.csv_file = csv
        else:
            self.csv_file = f'actor_{actor_id}.csv'
        for column, scale in [("load", ls), ("pv", ps),
                              ("price", 1), ("selling_price", 1), ("schedule", 1)]:
            try:
                self.data[column] = scale * df[column]
            except KeyError:
                # Catch cases were no selling prices were provided for backwards compatibility
                if column == "selling_price":
                    warnings.warn(
                        "The provided data does not contain a column with 'selling_price'. The "
                        "column will be created using the same values as 'price' (for buying).")
                    self.data[column] = scale * df["price"]
                else:
                    raise KeyError
            try:
                self.pm[column] = np.array(pm[column])
            except KeyError:
                prediction_multiplier = self.error_scale * np.random.rand(self.horizon)
                self.pm[column] = prediction_multiplier.tolist()

        self.create_prediction()

        self.market_schedule = np.zeros(self.horizon)
        self.market_schedule[0] = self.get_default_market_schedule()[0]

        self.orders = []
        self.traded = {}
        self.args = {"id": actor_id, "df": df.to_json(), "csv": csv, "ls": ls, "ps": ps,
                     "pm": pm}

    # getter
    def get_steps_per_hour(self):
        if self.scenario is None:
            return self._steps_per_hour
        else:
            if self._steps_per_hour is not None:
                warnings.warn(
                    f"Actor with id: {self.id} will use the steps_per_hour value from the scenario "
                    "object. The _steps_per_hour value of the actor will be ignored.")
            return self.scenario.steps_per_hour

    # setter
    def set_steps_per_hour(self, value):
        if self.scenario is None:
            self._steps_per_hour = value
        else:
            warnings.warn(
                f"Trying to set steps_per_hour for actor with id: {self.id}. This is prohibited, "
                "since the actor uses the time step value provided by the scenario object.")
    # creating a property object
    steps_per_hour = property(get_steps_per_hour, set_steps_per_hour)

    def get_market_schedule(self, strategy=None):
        """ Generates a market_schedule for the actor which represents the strategy of the actor
        when to buy or sell energy. At the current time step the actor will always buy/ or sell
        this amount even at market maker price.

        :param strategy: Number representing the actor strategy from 0 to 3
        :type strategy: int
        :return: market_schedule with planed amounts of energy buying/selling per time step
        """
        possible_choices = [0, 1, 2, 3]
        if strategy is None:
            strategy = self.strategy
        if strategy not in possible_choices:
            warnings.warn(
                f"Strategy choice: {strategy} was not found in the list of possible "
                f"strategies: {possible_choices}. Using default strategy 0 without "
                "planning instead.")
            strategy = 0
        elif strategy != 0:
            if self.battery is None or self.battery.capacity == 0:
                warnings.warn(
                    f"Strategy choice: {self.strategy} was found but can not be used since "
                    f"the battery capacity is 0 or no battery exists. Using default strategy "
                    f"without planning instead.")
                strategy = 0

        if strategy == 0:
            self.market_schedule = self.get_default_market_schedule()
            # overwrite the current value of the market schedule if the soc would surpass 1
            self.predicted_soc = self.predict_socs()
            return self.market_schedule

        self.market_schedule = self.plan_global_self_supply()
        if strategy == 1:
            # overwrite the current value of the market schedule if the soc would surpass 1
            if self.predicted_soc[0] > 1:
                self.market_schedule[0] -= (self.predicted_soc[0] - 1) * self.battery.capacity
            return self.market_schedule

        self.market_schedule = self.plan_selling_strategy()
        if strategy == 2:
            return self.market_schedule
        self.market_schedule = self.plan_global_trading()
        return self.market_schedule

    def get_default_market_schedule(self):
        """ Return the default market schedule

        The default market schedule is the schedule with flipped signs and minor adjustments
        to make use of residual energy in the battery. An energy need with negative sign in the
        schedule is met with buying energy in the market_schedule which has a positive sign

        :return: default market schedule
        """
        default_market_schedule = -np.array(self.pred.schedule.values)
        # If there is energy in the battery, try making use of it in the next time step. This can
        # happen due to small differences in between traded energy and needed energy due to the
        # energy unit
        default_market_schedule[0] -= self.battery.energy()
        return default_market_schedule

    def predict_socs(self, clip=False, clip_value=1, planning_horizon=None):
        """ Returns prediction of future socs based on schedule and market schedule

        Creates a prediction for the planning horizon, which is not necessarily the horizon.
        The prediction is based on the soc of the battery, the schedule and the market schedule,
        which contains the amount the actor plans to buy or sell in a future time slot.
        Setting clip to true, does not allow values above the clipping value.

        :param planning_horizon: how far in the future should socs be predicted
        :param clip: should the values be clipped
        :param clip_value: value where socs are clipped to
        :return: soc prediction for planning horizon
        """
        if planning_horizon is None:
            planning_horizon = self.horizon - 1

        # cumulative scheduled energy per time step plus battery energy up to the planning horizon
        cum_energy_demand = (self.pred.schedule.cumsum() + self.market_schedule.cumsum() +
                             self.battery.soc * self.battery.capacity)[:planning_horizon+1]
        #  Effect the cumulative schedule would have on SOC
        soc_prediction = np.ones(planning_horizon+1) * self.battery.soc \
            + (cum_energy_demand - self.battery.soc * self.battery.capacity) / self.battery.capacity

        last_val = 0

        # find the last value, which is a proper value
        for counter in range(len(soc_prediction)-1, -1, -1):
            if not np.isnan(soc_prediction[counter]):
                last_val = soc_prediction[counter]
                break
        # this value is used to fill up nan array values
        soc_prediction[counter:] = last_val
        if clip:
            clip_soc(soc_prediction, clip_value)
        return soc_prediction

    def plan_global_self_supply(self):
        """Returns market_schedule where energy needs are covered by the lowest price slots.

        This strategy predicts the soc of the battery. If the soc would drop below 0 the
        market_schedule will cover the energy need by finding the cheapest time slot before or at
        the energy need time slot.
        :return: market_schedule
        """
        # initialize the market schedule with last market_schedule. Last value is 0 since
        # its a new value. This implies the planned strategy stays valid, i.e. a time slot for
        # optimal buying or selling does not change. This increases the speed of the algorithm
        # drastically
        self.market_schedule = np.roll(self.market_schedule, -1)
        self.market_schedule[-1] = 0
        soc_prediction = self.predict_socs(clip=True)
        planning_horizon = self.horizon - 1

        # Go through the cumulated demands, deducting the demand if we plan on buying energy
        for i, _ in enumerate(soc_prediction):
            energy = soc_prediction[i] * self.battery.capacity
            while energy < 0:
                # where is the lowest price in between now and when the energy is needed?
                # only check price where the battery is not full and time before when the energy
                # is needed
                possible_global_prices = np.ones(self.horizon) * float('inf')
                # prices are set where the soc in not full yet
                possible_global_prices[(soc_prediction < 1 - cfg.config.EPS)] = \
                    self.pred.price[(soc_prediction < 1 - cfg.config.EPS)]

                # index for the last inf value between now and energy demand
                last_inf_index = np.argwhere(possible_global_prices[:i + 1] >= float('inf'))
                if len(last_inf_index) == 0:
                    last_inf_index = 0
                else:
                    last_inf_index = last_inf_index.max()
                possible_global_prices[0:last_inf_index] = float('inf')
                # storing energy before that is not possible. only look at prices afterwards
                min_price_index = np.argmin(possible_global_prices[:i + 1])

                # cheapest price for the energy is when the energy is needed --> no storage needed
                if min_price_index == i or last_inf_index >= i:
                    self.market_schedule[i] -= energy
                    soc_prediction = self.predict_socs(clip=True, clip_value=1)
                    break

                # cheapest price is some time before the energy is needed. Check the storage
                # how much energy can be stored in the battery
                max_soc = min(1, max(0, np.max(soc_prediction[min_price_index:i])))
                max_storable_energy = (1 - max_soc) * self.battery.capacity

                # how much energy can be stored in the battery per time step via c-rate
                max_storable_energy = min(max_storable_energy, self.battery.capacity *
                                          self.battery.max_c_rate / self.steps_per_hour)

                # how much energy needs to be stored. Energy needs are negative
                stored_energy = min(max_storable_energy, -energy)
                # reduce the energy needs for the current time step
                energy += stored_energy

                # fix the soc prediction for the time span between buying and consumption
                # soc_prediction[min_price_index:i] += stored_energy / self.battery.capacity
                # not needed since soc prediction will be adjusted next iteration

                self.market_schedule[min_price_index] += stored_energy
                # Energy will be bought this time step. Predictions in the future, e.g. after this
                # time step will use the reduced demand for the time steps afterwards
                soc_prediction = self.predict_socs(clip=True, clip_value=1)

            # if the predicted soc is 1 for the time steps before the current one, it is not
            # possible to buy energy before. Since planning used only for time step 0, rest can
            # be skipped
            if max(soc_prediction[:i+1]) >= 1-cfg.config.EPS:
                # set planning horizon for soc_prediction
                planning_horizon = i
                break

        soc_prediction = self.predict_socs(clip=False, planning_horizon=planning_horizon)
        self.predicted_soc = soc_prediction

        return self.market_schedule

    def plan_selling_strategy(self):
        """Returns market_schedule where overcharges are sold at the highest possible price.

        This strategy extends strategy 1. If the soc would rise over 1 the
        market_schedule will sell the energy by finding the most expensive time slot before or at
        the energy need time slot. Soc constrains will be considered, meaning that if needed,
        multiple time slots will be used to sell the energy.
        :return: market_schedule
        """
        soc_prediction = self.predict_socs(clip=False)
        soc_prediction = soc_prediction[:self.horizon]

        # ToDo selling is not capped by max c-rate of battery
        # iterate over socs
        for i, _ in enumerate(soc_prediction):
            energy = soc_prediction[i] * self.battery.capacity
            overcharge = energy - self.battery.capacity
            # if overcharge is found, find the possible prices to sell this energy
            while overcharge > 0:
                possible_prices = self.pred.selling_price.copy()[:self.horizon]
                # possible_prices[soc_prediction < 0 + cfg.config.EPS] = float('-inf')
                # in between now and the peak, the right most/latest zero soc does not allow
                # reducing the soc before. Energy most be sold afterwards
                zero_soc_indices,  = np.where(soc_prediction[:i] < 0 + cfg.config.EPS)
                if zero_soc_indices.size > 0:
                    right_most_peak = np.max(zero_soc_indices)+1
                else:
                    right_most_peak = 0
                possible_prices[:right_most_peak] = float('-inf')
                highest_price_index = np.argmax(possible_prices[:i + 1])

                # best price is at the time of energy generation, therefore no restrictions towards
                # amounts of energy apply
                if highest_price_index == i:
                    self.market_schedule[i] -= overcharge
                    soc_prediction = self.predict_socs(clip=False)
                    break

                # if the energy is NOT sold at the time of production storage limitations need to be
                # taken into account

                # the time span in which energy could be sold to reduce the overcharge ends with
                # the overcharge itself and goes back for as long as no 0 soc is found. This is
                # the possible starting point for selling. In this time span the highest price was
                # found at the highest_price_index. At this index only as much energy can be sold as
                # the min predicted soc, in between this index and the time of overcharge, provides.
                soc_to_zero = np.min(soc_prediction[highest_price_index:i + 1])
                assert soc_to_zero <= 1
                energy_to_zero = soc_to_zero * self.battery.capacity
                sellable_energy = min(energy_to_zero, overcharge)
                self.market_schedule[highest_price_index] -= sellable_energy
                overcharge -= sellable_energy
                soc_prediction = self.predict_socs(clip=False)

            # early breaking in case of reaching zero soc
            if min(soc_prediction[:i+1]) <= 0+cfg.config.EPS:
                break

        soc_prediction = self.predict_socs(clip=False)
        self.predicted_soc = soc_prediction
        return self.market_schedule

    def plan_global_trading(self):
        """ Strategy to buy energy when profit is predicted by selling the energy later on
               when the flexibility is given"""
        soc_prediction = self.predict_socs(clip=False)

        # planning to trade for the current time step is only possible until a soc of 1 is reached.
        planning_horizon = np.argwhere([soc_prediction >= 1-cfg.config.EPS])
        if planning_horizon.size == 0:
            planning_horizon = self.horizon - 1
        else:
            planning_horizon = planning_horizon[0, 1]-1
        soc_prediction = soc_prediction[:planning_horizon+1]
        buy_prices = np.array(self.pred.price.values)[:planning_horizon+1]
        sell_prices = np.array(self.pred.selling_price.values)[:planning_horizon+1]
        # ToDo selling is not capped by max c-rate of battery
        # ++++++++++++++++++++
        sorted_buy_indexes = np.argsort(buy_prices)
        # go through all buying possibilities starting from the lowest price
        for buy_index in sorted_buy_indexes:
            buying_price = buy_prices[buy_index]
            possible_prices = sell_prices.copy()[:planning_horizon+1]

            # prices before buying can not be used for selling
            possible_prices[:buy_index + 1] = float("-inf")
            # if energy would be bought, it could be sold at these indices for a profit
            sell_indices = np.argwhere(possible_prices > buying_price)
            if sell_indices.size > 0:
                sell_indices = sell_indices.squeeze(axis=1)
            # if there are possible selling points of energy and there is the possibility of
            # storing energy in between, i.e soc<1
            while (sell_indices.size > 0 and
                    soc_prediction[buy_index:sell_indices[0]+1].max() < 1 - cfg.config.EPS):

                found_sell_index = None

                # make sure selling is not considered for sell_indices which lie behind an soc==1
                # event. They can not be used, since the battery can not be charged higher.
                socs = np.array(soc_prediction)
                soc_idx_almost_one = np.argwhere(socs[buy_index:] > 1 - cfg.config.EPS) + buy_index
                if soc_idx_almost_one.size > 0:
                    soc_idx_almost_one = soc_idx_almost_one.squeeze(axis=1)
                    left_most_soc_to_buy_index = min(soc_idx_almost_one)
                    # energy can not be stored over an SOC==1 event. Make selling price impossible
                    possible_prices[left_most_soc_to_buy_index:] = float("-inf")

                for sell_index in sell_indices:
                    sell_price = possible_prices[sell_index]
                    higher_sell_price_indices = np.argwhere(
                        possible_prices[sell_index + 1:] >= sell_price)
                    # highest price found
                    if len(higher_sell_price_indices) == 0:
                        found_sell_index = sell_index
                        break
                    else:
                        # there are higher prices. choose the left most higher price index
                        higher_sell_price_index = sell_index + 1 + higher_sell_price_indices.min()

                    lower_buy_price_indices = np.argwhere(
                        buy_prices[sell_index + 1:] <= sell_price)

                    # no buy dips but still higher selling prices
                    if len(lower_buy_price_indices) == 0:
                        continue
                    else:
                        # there are lower buy prices onward. choose the left most lower price index
                        lower_buy_price_index = sell_index + 1+lower_buy_price_indices.min()

                    # there are better selling points in the future
                    if higher_sell_price_index < lower_buy_price_index:
                        continue
                    # if not then we have the best selling point
                    else:
                        found_sell_index = sell_index
                        break
                # find how much energy can be stored in between buying and selling
                storable_energy = (
                    1-soc_prediction[buy_index:found_sell_index + 1].max()) * self.battery.capacity
                assert storable_energy > 0
                self.market_schedule[buy_index] += storable_energy
                self.market_schedule[found_sell_index] -= storable_energy
                soc_prediction = self.predict_socs(clip=False, planning_horizon=planning_horizon)
                assert 1 >= max(soc_prediction)-cfg.config.EPS
                assert 0 <= min(soc_prediction[:-1])+cfg.config.EPS
        self.predicted_soc = soc_prediction
        return self.market_schedule

    def plot(self, columns):
        """
        Plot columns from an actor's asset data and prediction with suffix label.

        :param str columns: name of the asset that should be plotted
        """
        pd.concat(
            [self.pred[columns].add_suffix("_pred"), self.data[columns]], axis=1
        ).plot()
        plt.show()

    def create_prediction(self):
        """Reset asset and schedule prediction horizon to the current planning time step self.t"""
        # ToDo add selling price
        for column in ["load", "pv", "price", "selling_price", "schedule"]:
            if column in self.data.columns:
                self.pred[column] = \
                    self.data[column].iloc[self.t: self.t + self.horizon].reset_index(drop=True) \
                    + self.pm[column]
        if "schedule" not in self.data.columns:
            self.pred["schedule"] = self.pred["pv"] - self.pred["load"]

    def update_battery(self, _cache=dict()):
        """Update the battery state with the current schedule and the matched energy in this step.

        This function needs to be called once per time step to track the energy inside of the
        battery. It takes the planned, i.e. predicted, schedule and changes the battery's SOC
        accordingly.

        :param _cache: cache of function calls, which SHOULD NOT be provided by user
        """
        # _cache keeps track of method calls by storing the last time of the method call at the
        # key of self/object reference. This makes sure that energy is only taken once per time step
        if self not in _cache:
            _cache[self] = self.t
        else:
            error = "Actor used the battery twice in a single time step"
            assert _cache[self] < self.t, error
            _cache[self] = self.t

        # assumes schedule is positive when pv is produced, Assertion error useful during
        # development to be certain
        # ToDo: Remove for release
        assert self.pred.schedule[0] == self.pred.pv[0] - self.pred.load[0]
        # ToDo Make sure that the balance of schedule and bought energy does not charge
        # or discharge more power than the max c rate
        self.battery.charge(self.pred.schedule[0] + self.matched_energy_current_step)

    def generate_order(self):
        """
        Generate new order for current time slot according to predicted schedule
        and both store and return it.

        :return: generated new order
        :rtype: Order
        """

        energy = self.market_schedule[0]

        if energy == 0 and self.pricing_strategy is None or all(self.market_schedule == 0):
            return None

<<<<<<< HEAD
        # the market schedule does not demand to buy or sell energy at the current time slot, but
        # a pricing strategy is provided which allows to generate orders for future demands, with
        # better than guaranteed prices
        if energy == 0:
            index = None
            final_price = None
            for i, energy in enumerate(self.market_schedule):
                if energy != 0:
                    index = i
                    break
        else:
            index = 0

        if energy > 0:
            final_price = self.pred.price[index]
        else:
            final_price = self.pred.selling_price[index]

        # Make sure not to over charge the battery since market schedule calculated the amount
        # for a later time slot
        energy = self.limit_energy(energy, index=index)
        energy = self.adjust_energy(energy, index=index)
=======
        energy_unit = cfg.config.energy_unit
        # buying energy
        if energy > 0:
            # rounding to the next energy unit can lead to unfulfilled schedules or below 0 socs.
            # In these cases increase the order by one energy unit, i.e. buy more energy
            if self.battery.energy()+self.pred.schedule[0] +\
                    (energy // energy_unit * energy_unit) < 0:
                energy += cfg.config.energy_unit

        # selling energy
        elif energy < 0:
            # rounding to the next energy unit can lead to unfulfilled schedules or over 1 socs.
            # In these cases decrease the order by one energy unit, i.e. sell more energy
            if self.battery.energy() + self.pred.schedule[0] + (
                    (energy // energy_unit+1) * energy_unit) > self.battery.capacity:
                energy -= energy_unit
>>>>>>> fbdae7fc

        # get the price by using the pricing strategy
        price = self.get_price(index, final_price, energy)

        # TODO simulate strategy: manipulation, etc.
        # TODO take flexibility into account to generate the bid

        # TODO replace order type by enum
        # +1 as sign --> ask  i.e. wanting to sell
        # -1 as sign --> bid  i.e. wanting to buy
        # Therefore the sign is the negative of the sign of the energy
        new = Order(np.sign(-energy), self.t, self.id, self.cluster, abs(energy), price)
        self.orders.append(new)
        return new

    def get_price(self, index, final_price, energy):
        return get_price(self.pricing_strategy, index, final_price, energy)

    def limit_energy(self, energy, index):
        # no limit is needed if the energy is used in the current time step --> index 0
        if index == 0:
            return energy

        # look at all the time steps before the energy is traded with the market maker
        self.planning_horizon = index-1


        socs = self.predict_socs()
        self.planning_horizon = self.horizon - 1

        # buying energy
        if energy > 0:
            delta_soc = 1-socs.max()
            return min(energy, delta_soc*self.battery.capacity)
        else:
            delta_soc = -socs.max()
            return max(energy, delta_soc*self.battery.capacity)

    def adjust_energy(self, energy, index=1):
        # buying energy
        if energy > 0:
            # rounding to the next energy unit can lead to unfulfilled schedules or below 0 socs.
            # In these cases increase the order by one energy unit, i.e. buy more energy
            if self.battery.energy() + self.pred.schedule[0:index+1].sum() + \
                    ((energy+EPS) // self.energy_unit * self.energy_unit) < 0:
                energy += self.energy_unit

        # selling energy
        elif energy < 0:
            # rounding to the next energy unit can lead to unfulfilled schedules or over 1 socs.
            # In these cases decrease the order by one energy unit, i.e. sell more energy
            if self.battery.energy() + self.pred.schedule[0:index+1].sum() + (
                    ((energy+EPS) // self.energy_unit + 1) * self.energy_unit) > self.battery.capacity:
                energy -= self.energy_unit
        return energy


    def next_time_step(self):
        """Update actor and schedule and for next time step.

        Should be executed after clearing.
        Changes actor attributes according to the events in the current time step
        The events can be the impact of schedule and trading on the battery soc or the bank / cost
        for the actor in this time step.
        Update the prediction horizon to the current time step."""

        if self.battery and not self.pred.empty:
            self.update_battery()
            self.socs.append(self.battery.soc)
        self.t += 1
        self.matched_energy_current_step = 0
        self.create_prediction()

    def receive_market_results(self, time, sign, energy, price):
        """
        Callback function when order is matched. Updates the actor's individual trading result.

        :param str time: time slot of market results
        :param int sign: for energy sold or bought represented by -1 or +1  respectively
        :param float energy: energy volume that was successfully traded
        :param float price: achieved clearing price for the stated energy
        """

        # order time and actor time have to be in sync
        assert time == self.t
        # sign can only take two values
        assert sign in [-1, 1]
        # append traded energy and price to actor's trades
        post = (sign * energy, price)
        pre = self.traded.get(time, ([], []))
        self.traded[time] = tuple(e + [post[i]] for i, e in enumerate(pre))
        # Buying energy as well as pv have positive sign
        self.matched_energy_current_step += energy*sign
        # Buying energy therefore decreases the bank
        self.bank += energy*(-sign)*price
        delta_energy = sign*energy
        i = -1
        # iterate over the market schedule to reduce the market schedule according to
        # received energy
        while np.sign(delta_energy) == sign and delta_energy != 0:
            i += 1
            planned_energy = self.market_schedule[i]
            if planned_energy != 0:
                assert np.sign(delta_energy) == np.sign(planned_energy)
            else:
                continue
            self.market_schedule[i] -= sign*min(abs(delta_energy), abs(planned_energy))
            delta_energy -= planned_energy

    def to_dict(self, external_data=False):
        """
        Builds dictionary for saving. external_data returns simple data instead of
        member dump.

        :param dict external_data: (optional) Dictionary with additional data e.g. on prediction
            error time series
        """
        if external_data:
            args_no_df = {
                "id": self.id, "df": {}, "csv": self.csv_file, "ls": self.load_scale,
                "ps": self.pv_scale, "pm": {}
            }
            return args_no_df
        else:
            return self.args

    def save_csv(self, dirpath):
        """
        Saves data and pred dataframes to given directory with actor specific csv file.

        :param str dirpath: (optional) Path of the directory in which the actor csv file should be
            stored.
        """
        # TODO if "predicted" values do not equal actual time series values,
        #  also errors need to be saved
        if self.error_scale != 0:
            raise Exception('Prediction Error is not yet implemented!')
        save_df = self.data[["load", "pv", "schedule", "price"]]
        save_df.to_csv(dirpath.joinpath(self.csv_file))


def create_random(actor_id, start_date="2021-01-01", nb_ts=24, ts_hour=1):
    """
    Create actor instance with random asset time series and random scaling factors

    :param str actor_id: unique actor identifier
    :param str start_date: Start date "YYYY-MM-DD" of the DataFrameIndex for the generated actor's
        asset time series
    :param int nb_ts: number of time slots that should be generated
    :param ts_hour: number of time slots per hour, e.g. 4 results in 15min time slots
    :return: generated Actor object
    :rtype: Actor
    """
    time_idx = pd.date_range(start_date, freq="{}min".format(int(60 / ts_hour)), periods=nb_ts)
    cols = ["load", "pv", "schedule", "price"]
    values = np.random.rand(nb_ts, len(cols))
    df = pd.DataFrame(values, columns=cols, index=time_idx)

    # Multiply random generation signal with gaussian/PV-like characteristic
    for day in daily(df, 24 * ts_hour):
        day["pv"] *= gaussian_pv(ts_hour, 3)

    # Random scale factor generation, load and price time series in boundaries
    ls = random.uniform(0.5, 1.3)
    ps = random.uniform(1, 7)
    # Probability of an actor to possess a PV, here 40%
    pv_prob = 0.4
    ps = random.choices([0, ps], [1 - pv_prob, pv_prob], k=1)
    df["schedule"] = ps * df["pv"] - ls * df["load"]
    max_price = 0.3
    df["price"] *= max_price
    # Adapt order price by a factor to compensate net pricing of ask orders
    # (i.e. positive power) Bids however include network charges
    net_price_factor = 0.7
    df["price"] = df.apply(lambda slot: slot["price"] - (slot["schedule"] > 0)
                           * net_price_factor * slot["price"], axis=1)
    # makes sure that the battery capacity is big enough, even if no useful trading takes place
    battery_capacity = max(random.random()*10, 2 * cfg.config.energy_unit)
    return Actor(actor_id, df, battery=Battery(capacity=battery_capacity), ls=ls, ps=ps)


def create_from_csv(actor_id, asset_dict={}, start_date="2021-01-01", nb_ts=None, ts_hour=1,
                    override_scaling=False):
    """
    Create actor instance with random asset time series and random scaling factors. Replace

    :param str actor_id: unique actor identifier
    :param Dict asset_dict: nested dictionary specifying 'csv' filename and column ('col_index')
        per asset or the time series index ('index') of the Actor
    :param str start_date: Start date "YYYY-MM-DD" of the DataFrameIndex for the generated actor's
        asset time series
    :param int nb_ts: number of time slots that should be generated, derived from csv if None
    :param ts_hour: number of time slots per hour, e.g. 4 results in 15min time slots
    :param override_scaling: if True the predefined scaling factors are overridden by the peak value
        of each csv file
    :return: generated Actor object
    :rtype: Actor
    """
    # Random scale factor generation, load and price time series in boundaries
    peak = {
        "load": random.uniform(0.8, 1.3) / ts_hour,
        "pv": random.uniform(1, 7) / ts_hour
    }
    # Probability of an actor to possess a PV, here 40%
    pv_prob = 0.4
    peak["pv"] = random.choices([0, peak["pv"]], [1 - pv_prob, pv_prob], k=1)

    # Initialize DataFrame
    cols = ["load", "pv", "schedule", "price"]
    df = pd.DataFrame([], columns=cols)

    # Read csv files for each asset
    for col, csv_dict in asset_dict.items():
        # if csv_dict is empty
        if not csv_dict:
            continue
        csv_df = pd.read_csv(
            csv_dict["csv"],
            sep=',',
            parse_dates=['Time'],
            dayfirst=True
        )
        # Rename column and insert data based on dictionary
        df.loc[:, col] = csv_df.iloc[:nb_ts, csv_dict["col_index"]]
        # Override scaling factor by peak value (if True)
        if override_scaling:
            peak[col] = df[col].max()
        # Normalize time series
        df[col] = df[col] / df[col].max()
    # Set new index, in case it was not read in via asset_dict, it is generated
    if "index" not in df.columns:
        df["index"] = pd.date_range(
            start_date,
            freq="{}min".format(int(60 / ts_hour)),
            periods=nb_ts
        )
    df = df.set_index("index")

    # If pv asset key is present but dictionary does not contain a filename
    if "pv" in asset_dict.keys() and not asset_dict["pv"].get("filename"):
        # Initialize PV with random noise
        df["pv"] = np.random.rand(nb_ts, 1)
        # Multiply random generation signal with gaussian/PV-like characteristic per day
        for day in daily(df, 24 * ts_hour):
            day["pv"] *= gaussian_pv(ts_hour, 3)

    # Dummy-Strategy:
    # Predefined energy management, energy volume and price for trades due to no flexibility
    df["schedule"] = peak["pv"] * df["pv"] - peak["load"] * df["load"]
    max_price = 0.3
    df["price"] = np.random.rand(nb_ts, 1)
    df["price"] *= max_price
    # Adapt order price by a factor to compensate net pricing of ask orders
    # (i.e. positive power) Bids however include network charges
    net_price_factor = 0.7
    df["price"] = df.apply(
        lambda slot: slot["price"] - (slot["schedule"] > 0) * net_price_factor * slot["price"],
        axis=1)

    return Actor(actor_id, df, ls=peak["load"], ps=peak["pv"])


def clip_soc(soc_prediction, upper_clipping):
    """ Clip the soc values above the upper_clipping threshold.

    SOC predictions can be useful with and without soc restrictions. One restriction is that socs
    can not rise above a certain threshold, mostly 1. If this should be regarded, clipping of the
    socs is necessary. This is a more complex operation than just setting above 1 values to 1, since
    following values depend on the previous history, e.g. the socs history without clipping
    socs = [0.5, 1.0, 1.5, 1.8, 1.2, 1.3] in the clipped state is not [0.5, 1.0, 1.0, 1.0, 1.0, 1.0]
    but [0.5, 1.0, 1.0, 1.0, 0.4, 0.5]

    :param soc_prediction: soc_values which are clipped in place
    :type soc_prediction: np.array()
    :param upper_clipping: value above socs are clipped
    :type upper_clipping: float
    """
    soc_max = np.max(soc_prediction)
    while soc_max > upper_clipping:
        # descending array
        desc = np.arange(len(soc_prediction), 0, -1)
        # gradient of soc i.e. positive if charging negative if discharging
        diff = np.hstack((np.diff(soc_prediction), -1))
        # masking of socs >1 and negative gradient for local maximum
        # i.e. after lifting the soc, it finds the first spot where the soc is bigger
        # than the upper threshold and descending.
        idc_loc_max = np.argmax(desc * (soc_prediction > upper_clipping) * (diff < 0))

        # find the soc value of this local maximum
        soc_max = soc_prediction[idc_loc_max]
        # reducing everything after local maximum
        soc_prediction[idc_loc_max:] = soc_prediction[idc_loc_max:] - (soc_max - upper_clipping)

        # clipping everything before local maximum
        soc_prediction[:idc_loc_max][soc_prediction[:idc_loc_max] > upper_clipping] = upper_clipping
        soc_max = np.max(soc_prediction)


def get_price(pricing_strategy, index, final_price, energy):
    # the market schedule demands to buy or sell power in the current time slot. Therefore
    # pricing will be adjusted to market maker prices, i.e. the final price will be used.
    if index == 0:
        return final_price

    # a function can be given with the arguments index, final_price and energy. it should return
    # a price. if even more advanced functions with access to the actor data shall be used the
    # get_price method can be over written
    if callable(pricing_strategy):
        return pricing_strategy(index, final_price, energy)

    if type(pricing_strategy)==type(dict()):
        if pricing_strategy["name"] == "linear":
            try:
                m = pricing_strategy["param"][0]
            except TypeError:
                m = pricing_strategy["param"]
            sign = np.sign(energy)
            return final_price - sign * index * m * final_price

        if pricing_strategy["name"] == "harmonic":
            sign = np.sign(energy)
            # the half_life_index is the index where the price is 50% of the final price for buys.
            # if energy is supposed to be sold, its 200% instead
            half_life_index = pricing_strategy["param"][0]
            error = "Harmonic series needs a positive non zero float value as first parameter"
            assert half_life_index > 0, error
            factor = ((index / half_life_index) + 1)**-1
            try:
                symmetric_bound_factor = pricing_strategy["param"][1]
            except IndexError:
                # no symmetric_bound_factor was provided
                return factor ** sign * final_price

            # symmetric bound is always smaller than 1 and represents the convergence value of the
            # harmonic series. The default harmonic series convergences to 0 or diverges to infinity
            # if a symmetric_bound as second parameter is given the series will converge to
            # lim --> symmetric_bound_factor*final price instead
            # for sells it diverges to 1/symmetric_bound_factor*final price
            if symmetric_bound_factor > 1:
                symmetric_bound_factor = 1/symmetric_bound_factor
            delta_price = (1-symmetric_bound_factor)*final_price
            buy_price = (delta_price * factor + (final_price-delta_price))
            price = (buy_price/final_price)**sign * final_price
            return price

    if pricing_strategy["name"] == "geometric":
        sign = np.sign(energy)
        # the half_life_index is the index where the price is 50% of the final price for buys.
        # if energy is supposed to be sold, its 200% instead
        geometric_factor = pricing_strategy["param"][0]
        if geometric_factor > 1:
            geometric_factor = 1 / geometric_factor

        geometric_price = final_price * geometric_factor ** (index * sign)
        try:
            symmetric_bound_cap = pricing_strategy["param"][1]
        except IndexError:
            # no symmetric_bound_factor was provided
            return geometric_price

        if sign == True:
            return max(geometric_price, symmetric_bound_cap*final_price)
        else:
            return min(geometric_price, 1/symmetric_bound_cap*final_price)
<|MERGE_RESOLUTION|>--- conflicted
+++ resolved
@@ -398,7 +398,6 @@
             # if overcharge is found, find the possible prices to sell this energy
             while overcharge > 0:
                 possible_prices = self.pred.selling_price.copy()[:self.horizon]
-                # possible_prices[soc_prediction < 0 + cfg.config.EPS] = float('-inf')
                 # in between now and the peak, the right most/latest zero soc does not allow
                 # reducing the soc before. Energy most be sold afterwards
                 zero_soc_indices,  = np.where(soc_prediction[:i] < 0 + cfg.config.EPS)
@@ -588,7 +587,6 @@
         if energy == 0 and self.pricing_strategy is None or all(self.market_schedule == 0):
             return None
 
-<<<<<<< HEAD
         # the market schedule does not demand to buy or sell energy at the current time slot, but
         # a pricing strategy is provided which allows to generate orders for future demands, with
         # better than guaranteed prices
@@ -611,27 +609,10 @@
         # for a later time slot
         energy = self.limit_energy(energy, index=index)
         energy = self.adjust_energy(energy, index=index)
-=======
-        energy_unit = cfg.config.energy_unit
-        # buying energy
-        if energy > 0:
-            # rounding to the next energy unit can lead to unfulfilled schedules or below 0 socs.
-            # In these cases increase the order by one energy unit, i.e. buy more energy
-            if self.battery.energy()+self.pred.schedule[0] +\
-                    (energy // energy_unit * energy_unit) < 0:
-                energy += cfg.config.energy_unit
-
-        # selling energy
-        elif energy < 0:
-            # rounding to the next energy unit can lead to unfulfilled schedules or over 1 socs.
-            # In these cases decrease the order by one energy unit, i.e. sell more energy
-            if self.battery.energy() + self.pred.schedule[0] + (
-                    (energy // energy_unit+1) * energy_unit) > self.battery.capacity:
-                energy -= energy_unit
->>>>>>> fbdae7fc
 
         # get the price by using the pricing strategy
         price = self.get_price(index, final_price, energy)
+
 
         # TODO simulate strategy: manipulation, etc.
         # TODO take flexibility into account to generate the bid
@@ -673,16 +654,17 @@
             # rounding to the next energy unit can lead to unfulfilled schedules or below 0 socs.
             # In these cases increase the order by one energy unit, i.e. buy more energy
             if self.battery.energy() + self.pred.schedule[0:index+1].sum() + \
-                    ((energy+EPS) // self.energy_unit * self.energy_unit) < 0:
-                energy += self.energy_unit
+                    ((energy+cfg.config.EPS) // cfg.config.energy_unit * cfg.config.energy_unit) < 0:
+                energy += cfg.config.energy_unit
 
         # selling energy
         elif energy < 0:
             # rounding to the next energy unit can lead to unfulfilled schedules or over 1 socs.
             # In these cases decrease the order by one energy unit, i.e. sell more energy
             if self.battery.energy() + self.pred.schedule[0:index+1].sum() + (
-                    ((energy+EPS) // self.energy_unit + 1) * self.energy_unit) > self.battery.capacity:
-                energy -= self.energy_unit
+                    ((energy+cfg.config.EPS) // cfg.config.energy_unit + 1) *
+                    cfg.config.energy_unit) > self.battery.capacity:
+                energy -= cfg.config.energy_unit
         return energy
 
 
