import random
import warnings

import numpy as np
import pandas as pd
from collections import namedtuple
import matplotlib.pyplot as plt

from simply.battery import Battery
from simply.util import daily, gaussian_pv
import simply.config as cfg

Order = namedtuple("Order", ("type", "time", "actor_id", "cluster", "energy", "price"))
Order.__doc__ = """
Struct to hold order

:param type: sign of order, representing bid (-1) or ask (+1)
:param time: timestamp when order was created
:param actor_id: ID of ordering actor
:param energy: amount of energy the actor wants to trade. Will be rounded down(asks)/up(bids)
    according to the market's energy unit
:param price: bidding/asking price for 1 kWh
"""


class Actor:
    """
    Actor is the representation of a prosumer, i.e. is holding resources (load, photovoltaic/PV)
    and defining an energy management schedule, generating bids or asks and receiving trading
    results.
    The actor interacts with the market at every time step in a way defined by the actor strategy.
    The actor fullfils his schedule needs by buying/selling power. Buying power can be guaranteed by
    placing orders with at least the market maker price, since the market maker is seen as unlimited
    supply. At the start of every time step the actor can place one order to buy or sell energy at
    the current time step. Basis for this order are a predicted schedule and a market maker price
    time series as input.
    After matching took place, the (monetary) bank and resulting soc is calculated taking into
    consideration the schedule and the acquired energy of this time step, i.e. bank and soc at the
    end of the time step. Afterwards the time step is increased and a new prediction for the
    schedule and price is generated.

    :param int actor_id: unique identifier of the actor
    :param pandas.DataFrame() df: DataFrame, column names "load", "pv" and "price" are processed
    :param .battery.Battery() battery: Battery used by the actor
    :param str csv: Filename in which this actor's data should be stored
    :param float ls: (optional) Scaling factor for load time series
    :param float ps: (optional) Scaling factor for photovoltaic time series
    :param dict pm: (optional) Prediction multiplier used to manipulate prediction time series based
        on the data time series
    :param int cluster: cluster in which actor is located
    :param int strategy: Number for strategy [0-3]
    :param .scenario.Scenario() scenario: Scenario reference for the actor
    :param int _steps_per_hour: Frequency of data per hour

    Members:

    id : str
        Identifier of the actor to be set on creation
    grid_id : str
        [unused] Location of the actor in the network (init default: None)
    t : int
        Actor's current time slot should equal current market time slot (init default: 0)
    horizon : int
        Horizon up to which energy management is considered
        (default defined in simply.config)
    load_scale : float
        Scaling factor for load time series (default: init ls)
    pv_scale : float
        Scaling factor for photovoltaic time series (default: init ps)
    error_scale : float
        [unused] Noise scaling factor (default: 0)
    battery : object
        Representation of a battery (default: None)
    data : pandas.DataFrame()
        Actual generation and load time series as would be measured (default: init df)
    pred : pandas.DataFrame()
        Assumption of generation and load time series as would be predicted
        (default: init df + error)
    csv_file : str
        Filename in which this actor's data should be stored
    self.orders : list
        List of generated orders
    self.traded : dict
        Dictionary of received trading results per time slot including matched energy and clearing
        prices
    self.cluster: int
        cluster in which actor is located
    self.strategy: int
        Number for strategy [0-3]
    self.scenario: .scenario.Scenario()
        Scenario reference for the actor
    self.steps_per_hour: int
        Frequency of data per hour
    self.battery: .battery.Battery()
        Battery used by the actor
    self.bank: float
        cumulated earnings and costs of this actor similar to a bank account balance
    self.matched_energy_current_step: float
        Amount of matched energy by orders of this actor in the current time step
    self.predicted_soc: np.array()
        predicted soc values for future time steps based on the battery state and planned actor
        behaviour
    self.market_schedule: np.array()
        planed energy amounts for interaction with the market_maker and basis of order generation

    """

    def __init__(self, actor_id, df, battery=None, csv=None, ls=1, ps=1, pm={}, cluster=None,
                 strategy: int = 0, scenario=None, _steps_per_hour=None):
        """
        Actor Constructor that defines an ID, and extracts resource time series from the given
         DataFrame scaled by respective factors as well as the schedule on which basis orders
         are generated.
        """
        self.id = actor_id
        self.grid_id = None
        self.cluster = cluster
        self.t = cfg.config.start

        self.horizon = cfg.config.horizon

        self._steps_per_hour = _steps_per_hour
        # Let the actor have a reference to the scenario
        self.scenario = scenario
        # Add the actor to the scenario
        if self.scenario:
            if self not in self.scenario.actors:
                self.scenario.actors.append(self)
        else:
            warnings.warn(f"Actor with id: {actor_id} was not added to a scenario during "
                          "initialization. Running the simulation through the scenario object "
                          "might not work as intended")
        self.bank = 0
        self.matched_energy_current_step = 0
        self.socs = []
        self.predicted_soc = None
        self.load_scale = ls
        self.pv_scale = ps
        self.error_scale = 0
        self.battery = battery
        if self.battery is None:
            self.battery = Battery(capacity=2*cfg.config.energy_unit)
        self.data = pd.DataFrame()
        self.pred = pd.DataFrame()
        self.pm = pd.DataFrame()
        self.strategy = strategy
        if csv is not None:
            self.csv_file = csv
        else:
            self.csv_file = f'actor_{actor_id}.csv'
        for column, scale in [("load", ls), ("pv", ps),
                              ("price", 1), ("selling_price", 1), ("schedule", 1)]:
            try:
                self.data[column] = scale * df[column]
            except KeyError:
                # Catch cases were no selling prices were provided for backwards compatibility
                if column == "selling_price":
                    warnings.warn(
                        "The provided data does not contain a column with 'selling_price'. The "
                        "column will be created using the same values as 'price' (for buying).")
                    self.data[column] = scale * df["price"]
                else:
                    raise KeyError
            try:
                self.pm[column] = np.array(pm[column])
            except KeyError:
                prediction_multiplier = self.error_scale * np.random.rand(self.horizon)
                self.pm[column] = prediction_multiplier.tolist()

        self.create_prediction()

        self.market_schedule = np.zeros(self.horizon)
        self.market_schedule[0] = self.get_default_market_schedule()[0]

        self.orders = []
        self.traded = {}
        self.args = {"id": actor_id, "df": df.to_json(), "csv": csv, "ls": ls, "ps": ps,
                     "pm": pm}

    # getter
    def get_steps_per_hour(self):
        if self.scenario is None:
            return self._steps_per_hour
        else:
            if self._steps_per_hour is not None:
                warnings.warn(
                    f"Actor with id: {self.id} will use the steps_per_hour value from the scenario "
                    "object. The _steps_per_hour value of the actor will be ignored.")
            return self.scenario.steps_per_hour

    # setter
    def set_steps_per_hour(self, value):
        if self.scenario is None:
            self._steps_per_hour = value
        else:
            warnings.warn(
                f"Trying to set steps_per_hour for actor with id: {self.id}. This is prohibited, "
                "since the actor uses the time step value provided by the scenario object.")
    # creating a property object
    steps_per_hour = property(get_steps_per_hour, set_steps_per_hour)

    def get_market_schedule(self, strategy=None):
        """ Generates a market_schedule for the actor which represents the strategy of the actor
        when to buy or sell energy. At the current time step the actor will always buy/ or sell
        this amount even at market maker price.

        :param strategy: Number representing the actor strategy from 0 to 3
        :type strategy: int
        :return: market_schedule with planed amounts of energy buying/selling per time step
        """
        possible_choices = [0, 1, 2, 3]
        if strategy is None:
            strategy = self.strategy
        if strategy not in possible_choices:
            warnings.warn(
                f"Strategy choice: {strategy} was not found in the list of possible "
                f"strategies: {possible_choices}. Using default strategy 0 without "
                "planning instead.")
            strategy = 0
        elif strategy != 0:
            if self.battery is None or self.battery.capacity == 0:
                warnings.warn(
                    f"Strategy choice: {self.strategy} was found but can not be used since "
                    f"the battery capacity is 0 or no battery exists. Using default strategy "
                    f"without planning instead.")
                strategy = 0

        if strategy == 0:
            self.market_schedule = self.get_default_market_schedule()
            # overwrite the current value of the market schedule if the soc would surpass 1
            self.predicted_soc = self.predict_socs()
            return self.market_schedule

        self.market_schedule = self.plan_global_self_supply()
        if strategy == 1:
            # overwrite the current value of the market schedule if the soc would surpass 1
            if self.predicted_soc[0] > 1:
                self.market_schedule[0] -= (self.predicted_soc[0] - 1) * self.battery.capacity
            return self.market_schedule

        self.market_schedule = self.plan_selling_strategy()
        if strategy == 2:
            return self.market_schedule
        self.market_schedule = self.plan_global_trading()
        return self.market_schedule

    def get_default_market_schedule(self):
        """ Return the default market schedule

        The default market schedule is the schedule with flipped signs and minor adjustments
        to make use of residual energy in the battery. An energy need with negative sign in the
        schedule is met with buying energy in the market_schedule which has a positive sign

        :return: default market schedule
        """
        default_market_schedule = -np.array(self.pred.schedule.values)
        # If there is energy in the battery, try making use of it in the next time step. This can
        # happen due to small differences in between traded energy and needed energy due to the
        # energy unit
        default_market_schedule[0] -= self.battery.energy()
        return default_market_schedule

    def predict_socs(self, clip=False, clip_value=1, planning_horizon=None):
        """ Returns prediction of future socs based on schedule and market schedule

        Creates a prediction for the planning horizon, which is not necessarily the horizon.
        The prediction is based on the soc of the battery, the schedule and the market schedule,
        which contains the amount the actor plans to buy or sell in a future time slot.
        Setting clip to true, does not allow values above the clipping value.

        :param planning_horizon: how far in the future should socs be predicted
        :param clip: should the values be clipped
        :param clip_value: value where socs are clipped to
        :return: soc prediction for planning horizon
        """
        if planning_horizon is None:
            planning_horizon = self.horizon - 1

        # cumulative scheduled energy per time step plus battery energy up to the planning horizon
        cum_energy_demand = (self.pred.schedule.cumsum() + self.market_schedule.cumsum() +
                             self.battery.soc * self.battery.capacity)[:planning_horizon+1]
        #  Effect the cumulative schedule would have on SOC
        soc_prediction = np.ones(planning_horizon+1) * self.battery.soc \
            + (cum_energy_demand - self.battery.soc * self.battery.capacity) / self.battery.capacity

        last_val = 0

        # find the last value, which is a proper value
        for counter in range(len(soc_prediction)-1, -1, -1):
            if not np.isnan(soc_prediction[counter]):
                last_val = soc_prediction[counter]
                break
        # this value is used to fill up nan array values
        soc_prediction[counter:] = last_val
        if clip:
            clip_soc(soc_prediction, clip_value)
        return soc_prediction

    def plan_global_self_supply(self):
        """Returns market_schedule where energy needs are covered by the lowest price slots.

        This strategy predicts the soc of the battery. If the soc would drop below 0 the
        market_schedule will cover the energy need by finding the cheapest time slot before or at
        the energy need time slot.
        :return: market_schedule
        """
        # initialize the market schedule with last market_schedule. Last value is 0 since
        # its a new value. This implies the planned strategy stays valid, i.e. a time slot for
        # optimal buying or selling does not change. This increases the speed of the algorithm
        # drastically
        self.market_schedule = np.roll(self.market_schedule, -1)
        self.market_schedule[-1] = 0
        soc_prediction = self.predict_socs(clip=True)
        planning_horizon = self.horizon - 1

        # Go through the cumulated demands, deducting the demand if we plan on buying energy
        for i, _ in enumerate(soc_prediction):
            energy = soc_prediction[i] * self.battery.capacity
            while energy < 0:
                # where is the lowest price in between now and when the energy is needed?
                # only check price where the battery is not full and time before when the energy
                # is needed
                possible_global_prices = np.ones(self.horizon) * float('inf')
                # prices are set where the soc in not full yet
                possible_global_prices[(soc_prediction < 1 - cfg.config.EPS)] = \
                    self.pred.price[(soc_prediction < 1 - cfg.config.EPS)]

                # index for the last inf value between now and energy demand
                last_inf_index = np.argwhere(possible_global_prices[:i + 1] >= float('inf'))
                if len(last_inf_index) == 0:
                    last_inf_index = 0
                else:
                    last_inf_index = last_inf_index.max()
                possible_global_prices[0:last_inf_index] = float('inf')
                # storing energy before that is not possible. only look at prices afterwards
                min_price_index = np.argmin(possible_global_prices[:i + 1])

                # cheapest price for the energy is when the energy is needed --> no storage needed
                if min_price_index == i or last_inf_index >= i:
                    self.market_schedule[i] -= energy
                    soc_prediction = self.predict_socs(clip=True, clip_value=1)
                    break

                # cheapest price is some time before the energy is needed. Check the storage
                # how much energy can be stored in the battery
                max_soc = min(1, max(0, np.max(soc_prediction[min_price_index:i])))
                max_storable_energy = (1 - max_soc) * self.battery.capacity

                # how much energy can be stored in the battery per time step via c-rate
                max_storable_energy = min(max_storable_energy, self.battery.capacity *
                                          self.battery.max_c_rate / self.steps_per_hour)

                # how much energy needs to be stored. Energy needs are negative
                stored_energy = min(max_storable_energy, -energy)
                # reduce the energy needs for the current time step
                energy += stored_energy

                # fix the soc prediction for the time span between buying and consumption
                # soc_prediction[min_price_index:i] += stored_energy / self.battery.capacity
                # not needed since soc prediction will be adjusted next iteration

                self.market_schedule[min_price_index] += stored_energy
                # Energy will be bought this time step. Predictions in the future, e.g. after this
                # time step will use the reduced demand for the time steps afterwards
                soc_prediction = self.predict_socs(clip=True, clip_value=1)

            # if the predicted soc is 1 for the time steps before the current one, it is not
            # possible to buy energy before. Since planning used only for time step 0, rest can
            # be skipped
            if max(soc_prediction[:i+1]) >= 1-cfg.config.EPS:
                # set planning horizon for soc_prediction
                planning_horizon = i
                break

        soc_prediction = self.predict_socs(clip=False, planning_horizon=planning_horizon)
        self.predicted_soc = soc_prediction

        return self.market_schedule

    def plan_selling_strategy(self):
        """Returns market_schedule where overcharges are sold at the highest possible price.

        This strategy extends strategy 1. If the soc would rise over 1 the
        market_schedule will sell the energy by finding the most expensive time slot before or at
        the energy need time slot. Soc constrains will be considered, meaning that if needed,
        multiple time slots will be used to sell the energy.
        :return: market_schedule
        """
        soc_prediction = self.predict_socs(clip=False)
        soc_prediction = soc_prediction[:self.horizon]

        # ToDo selling is not capped by max c-rate of battery
        # iterate over socs
        for i, _ in enumerate(soc_prediction):
            energy = soc_prediction[i] * self.battery.capacity
            overcharge = energy - self.battery.capacity
            # if overcharge is found, find the possible prices to sell this energy
            while overcharge > 0:
                possible_prices = self.pred.selling_price.copy()[:self.horizon]
                # possible_prices[soc_prediction < 0 + cfg.config.EPS] = float('-inf')
                # in between now and the peak, the right most/latest zero soc does not allow
                # reducing the soc before. Energy most be sold afterwards
                zero_soc_indices,  = np.where(soc_prediction[:i] < 0 + cfg.config.EPS)
                if zero_soc_indices.size > 0:
                    right_most_peak = np.max(zero_soc_indices)+1
                else:
                    right_most_peak = 0
                possible_prices[:right_most_peak] = float('-inf')
                highest_price_index = np.argmax(possible_prices[:i + 1])

                # best price is at the time of energy generation, therefore no restrictions towards
                # amounts of energy apply
                if highest_price_index == i:
                    self.market_schedule[i] -= overcharge
                    soc_prediction = self.predict_socs(clip=False)
                    break

                # if the energy is NOT sold at the time of production storage limitations need to be
                # taken into account

                # the time span in which energy could be sold to reduce the overcharge ends with
                # the overcharge itself and goes back for as long as no 0 soc is found. This is
                # the possible starting point for selling. In this time span the highest price was
                # found at the highest_price_index. At this index only as much energy can be sold as
                # the min predicted soc, in between this index and the time of overcharge, provides.
                soc_to_zero = np.min(soc_prediction[highest_price_index:i + 1])
                assert soc_to_zero <= 1
                energy_to_zero = soc_to_zero * self.battery.capacity
                sellable_energy = min(energy_to_zero, overcharge)
                self.market_schedule[highest_price_index] -= sellable_energy
                overcharge -= sellable_energy
                soc_prediction = self.predict_socs(clip=False)

            # early breaking in case of reaching zero soc
            if min(soc_prediction[:i+1]) <= 0+cfg.config.EPS:
                break

        soc_prediction = self.predict_socs(clip=False)
        self.predicted_soc = soc_prediction
        return self.market_schedule

    def plan_global_trading(self):
        """ Strategy to buy energy when profit is predicted by selling the energy later on
               when the flexibility is given"""
        soc_prediction = self.predict_socs(clip=False)

        # planning to trade for the current time step is only possible until a soc of 1 is reached.
        planning_horizon = np.argwhere([soc_prediction >= 1-cfg.config.EPS])
        if planning_horizon.size == 0:
            planning_horizon = self.horizon - 1
        else:
            planning_horizon = planning_horizon[0, 1]-1
        soc_prediction = soc_prediction[:planning_horizon+1]
        buy_prices = np.array(self.pred.price.values)[:planning_horizon+1]
        sell_prices = np.array(self.pred.selling_price.values)[:planning_horizon+1]
        # ToDo selling is not capped by max c-rate of battery
        # ++++++++++++++++++++
        sorted_buy_indexes = np.argsort(buy_prices)
        # go through all buying possibilities starting from the lowest price
        for buy_index in sorted_buy_indexes:
            buying_price = buy_prices[buy_index]
            possible_prices = sell_prices.copy()[:planning_horizon+1]

            # prices before buying can not be used for selling
            possible_prices[:buy_index + 1] = float("-inf")
            # if energy would be bought, it could be sold at these indices for a profit
            sell_indices = np.argwhere(possible_prices > buying_price)
            if sell_indices.size > 0:
                sell_indices = sell_indices.squeeze(axis=1)
            # if there are possible selling points of energy and there is the possibility of
            # storing energy in between, i.e soc<1
            while (sell_indices.size > 0 and
                    soc_prediction[buy_index:sell_indices[0]+1].max() < 1 - cfg.config.EPS):

                found_sell_index = None

                # make sure selling is not considered for sell_indices which lie behind an soc==1
                # event. They can not be used, since the battery can not be charged higher.
                socs = np.array(soc_prediction)
                soc_idx_almost_one = np.argwhere(socs[buy_index:] > 1 - cfg.config.EPS) + buy_index
                if soc_idx_almost_one.size > 0:
                    soc_idx_almost_one = soc_idx_almost_one.squeeze(axis=1)
                    left_most_soc_to_buy_index = min(soc_idx_almost_one)
                    # energy can not be stored over an SOC==1 event. Make selling price impossible
                    possible_prices[left_most_soc_to_buy_index:] = float("-inf")

                for sell_index in sell_indices:
                    sell_price = possible_prices[sell_index]
                    higher_sell_price_indices = np.argwhere(
                        possible_prices[sell_index + 1:] >= sell_price)
                    # highest price found
                    if len(higher_sell_price_indices) == 0:
                        found_sell_index = sell_index
                        break
                    else:
                        # there are higher prices. choose the left most higher price index
                        higher_sell_price_index = sell_index + 1 + higher_sell_price_indices.min()

                    lower_buy_price_indices = np.argwhere(
                        buy_prices[sell_index + 1:] <= sell_price)

                    # no buy dips but still higher selling prices
                    if len(lower_buy_price_indices) == 0:
                        continue
                    else:
                        # there are lower buy prices onward. choose the left most lower price index
                        lower_buy_price_index = sell_index + 1+lower_buy_price_indices.min()

                    # there are better selling points in the future
                    if higher_sell_price_index < lower_buy_price_index:
                        continue
                    # if not then we have the best selling point
                    else:
                        found_sell_index = sell_index
                        break
                # find how much energy can be stored in between buying and selling
                storable_energy = (
                    1-soc_prediction[buy_index:found_sell_index + 1].max()) * self.battery.capacity
                assert storable_energy > 0
                self.market_schedule[buy_index] += storable_energy
                self.market_schedule[found_sell_index] -= storable_energy
                soc_prediction = self.predict_socs(clip=False, planning_horizon=planning_horizon)
                assert 1 >= max(soc_prediction)-cfg.config.EPS
                assert 0 <= min(soc_prediction[:-1])+cfg.config.EPS
        self.predicted_soc = soc_prediction
        return self.market_schedule

    def plot(self, columns):
        """
        Plot columns from an actor's asset data and prediction with suffix label.

        :param str columns: name of the asset that should be plotted
        """
        pd.concat(
            [self.pred[columns].add_suffix("_pred"), self.data[columns]], axis=1
        ).plot()
        plt.show()

    def create_prediction(self):
        """Reset asset and schedule prediction horizon to the current planning time step self.t"""
        # ToDo add selling price
        for column in ["load", "pv", "price", "selling_price", "schedule"]:
            if column in self.data.columns:
                self.pred[column] = \
                    self.data[column].iloc[self.t: self.t + self.horizon].reset_index(drop=True) \
                    + self.pm[column]
        if "schedule" not in self.data.columns:
            self.pred["schedule"] = self.pred["pv"] - self.pred["load"]

    def update_battery(self, _cache=dict()):
        """Update the battery state with the current schedule and the matched energy in this step.

        This function needs to be called once per time step to track the energy inside of the
        battery. It takes the planned, i.e. predicted, schedule and changes the battery's SOC
        accordingly.

        :param _cache: cache of function calls, which SHOULD NOT be provided by user
        """
        # _cache keeps track of method calls by storing the last time of the method call at the
        # key of self/object reference. This makes sure that energy is only taken once per time step
        if self not in _cache:
            _cache[self] = self.t
        else:
            error = "Actor used the battery twice in a single time step"
            assert _cache[self] < self.t, error
            _cache[self] = self.t

        # assumes schedule is positive when pv is produced, Assertion error useful during
        # development to be certain
        # ToDo Make sure that the balance of schedule and bought energy does not charge
        # or discharge more power than the max c rate
<<<<<<< HEAD
        # self.battery.charge(self.pred.schedule[0])
=======
        self.battery.charge(self.pred.schedule[0] + self.matched_energy_current_step)
>>>>>>> fbdae7fc

    def generate_order(self):
        """
        Generate new order for current time slot according to predicted schedule
        and both store and return it.

        :return: generated new order
        :rtype: Order
        """

        energy = self.market_schedule[0]

        if energy == 0:
            return None

        energy_unit = cfg.config.energy_unit
        # buying energy
        if energy > 0:
            # rounding to the next energy unit can lead to unfulfilled schedules or below 0 socs.
            # In these cases increase the order by one energy unit, i.e. buy more energy
            if self.battery.energy()+self.pred.schedule[0] +\
                    (energy // energy_unit * energy_unit) < 0:
                energy += cfg.config.energy_unit

        # selling energy
        elif energy < 0:
            # rounding to the next energy unit can lead to unfulfilled schedules or over 1 socs.
            # In these cases decrease the order by one energy unit, i.e. sell more energy
            if self.battery.energy() + self.pred.schedule[0] + (
                    (energy // energy_unit+1) * energy_unit) > self.battery.capacity:
                energy -= energy_unit

        # TODO simulate strategy: manipulation, etc.
        price = (energy < 0) * self.pred["selling_price"][0] +\
                (energy >= 0) * self.pred["price"][0]

        # TODO take flexibility into account to generate the bid

        # TODO replace order type by enum
        # +1 as sign --> ask  i.e. wanting to sell
        # -1 as sign --> bid  i.e. wanting to buy
        # Therefore the sign is the negative of the sign of the energy
        new = Order(np.sign(-energy), self.t, self.id, self.cluster, abs(energy), price)
        self.orders.append(new)
        return new

    def next_time_step(self):
        """Update actor and schedule and for next time step.

        Should be executed after clearing.
        Changes actor attributes according to the events in the current time step
        The events can be the impact of schedule and trading on the battery soc or the bank / cost
        for the actor in this time step.
        Update the prediction horizon to the current time step."""

        if self.battery and not self.pred.empty:
            self.update_battery()
            self.socs.append(self.battery.soc)
        self.t += 1
        self.matched_energy_current_step = 0
        self.create_prediction()

    def receive_market_results(self, time, sign, energy, price):
        """
        Callback function when order is matched. Updates the actor's individual trading result.

        :param str time: time slot of market results
        :param int sign: for energy sold or bought represented by -1 or +1  respectively
        :param float energy: energy volume that was successfully traded
        :param float price: achieved clearing price for the stated energy
        """

        # order time and actor time have to be in sync
        assert time == self.t
        # sign can only take two values
        assert sign in [-1, 1]
        # append traded energy and price to actor's trades
        post = (sign * energy, price)
        pre = self.traded.get(time, ([], []))
        self.traded[time] = tuple(e + [post[i]] for i, e in enumerate(pre))
        # Buying energy as well as pv have positive sign
        self.matched_energy_current_step += energy*sign
        # Buying energy therefore decreases the bank
        self.bank += energy*(-sign)*price

    def to_dict(self, external_data=False):
        """
        Builds dictionary for saving. external_data returns simple data instead of
        member dump.

        :param dict external_data: (optional) Dictionary with additional data e.g. on prediction
            error time series
        """
        if external_data:
            args_no_df = {
                "id": self.id, "df": {}, "csv": self.csv_file, "ls": self.load_scale,
                "ps": self.pv_scale, "pm": {}
            }
            return args_no_df
        else:
            return self.args

    def save_csv(self, dirpath):
        """
        Saves data and pred dataframes to given directory with actor specific csv file.

        :param str dirpath: (optional) Path of the directory in which the actor csv file should be
            stored.
        """
        # TODO if "predicted" values do not equal actual time series values,
        #  also errors need to be saved
        if self.error_scale != 0:
            raise Exception('Prediction Error is not yet implemented!')
        save_df = self.data[["load", "pv", "schedule", "price"]]
        save_df["load"] /= self.load_scale
        save_df["pv"] /= self.pv_scale if self.pv_scale else 1
        save_df.to_csv(dirpath.joinpath(self.csv_file))


def create_random(actor_id, start_date="2021-01-01", nb_ts=24, ts_hour=1):
    """
    Create actor instance with random asset time series and random scaling factors

    :param str actor_id: unique actor identifier
    :param str start_date: Start date "YYYY-MM-DD" of the DataFrameIndex for the generated actor's
        asset time series
    :param int nb_ts: number of time slots that should be generated
    :param ts_hour: number of time slots per hour, e.g. 4 results in 15min time slots
    :return: generated Actor object
    :rtype: Actor
    """
    time_idx = pd.date_range(start_date, freq="{}min".format(int(60 / ts_hour)), periods=nb_ts)
    cols = ["load", "pv", "schedule", "price"]
    values = np.random.rand(nb_ts, len(cols))
    df = pd.DataFrame(values, columns=cols, index=time_idx)

    # Multiply random generation signal with gaussian/PV-like characteristic
    for day in daily(df, 24 * ts_hour):
        day["pv"] *= gaussian_pv(ts_hour, 3)

    # Random scale factor generation, load and price time series in boundaries
    ls = random.uniform(0.5, 1.3)
    ps = random.uniform(1, 7)
    # Probability of an actor to possess a PV, here 40%
    pv_prob = 0.4
    ps = random.choices([0, ps], [1 - pv_prob, pv_prob], k=1)[0]
    df["schedule"] = ps * df["pv"] - ls * df["load"]
    max_price = 0.3
    df["price"] *= max_price
    # Adapt order price by a factor to compensate net pricing of ask orders
    # (i.e. positive power) Bids however include network charges
    net_price_factor = 0.7
    df["price"] = df.apply(lambda slot: slot["price"] - (slot["schedule"] > 0)
                           * net_price_factor * slot["price"], axis=1)
    # makes sure that the battery capacity is big enough, even if no useful trading takes place
    battery_capacity = max(random.random()*10, 2 * cfg.config.energy_unit)
    return Actor(actor_id, df, battery=Battery(capacity=battery_capacity), ls=ls, ps=ps)


def create_from_csv(actor_id, asset_dict={}, start_date="2021-01-01", nb_ts=None, ts_hour=1,
                    override_scaling=False):
    """
    Create actor instance with random asset time series and random scaling factors. Replace

    :param str actor_id: unique actor identifier
    :param Dict asset_dict: nested dictionary specifying 'csv' filename and column ('col_index')
        per asset or the time series index ('index') of the Actor
    :param str start_date: Start date "YYYY-MM-DD" of the DataFrameIndex for the generated actor's
        asset time series
    :param int nb_ts: number of time slots that should be generated, derived from csv if None
    :param ts_hour: number of time slots per hour, e.g. 4 results in 15min time slots
    :param override_scaling: if True the predefined scaling factors are overridden by the peak value
        of each csv file
    :return: generated Actor object
    :rtype: Actor
    """
    # Random scale factor generation, load and price time series in boundaries
    peak = {
        "load": random.uniform(0.8, 1.3) / ts_hour,
        "pv": random.uniform(1, 7) / ts_hour
    }
    # Probability of an actor to possess a PV, here 40%
    pv_prob = 0.4
    peak["pv"] = random.choices([0, peak["pv"]], [1 - pv_prob, pv_prob], k=1)

    # Initialize DataFrame
    cols = ["load", "pv", "schedule", "price"]
    df = pd.DataFrame([], columns=cols)

    # Read csv files for each asset
    for col, csv_dict in asset_dict.items():
        # if csv_dict is empty
        if not csv_dict:
            continue
        csv_df = pd.read_csv(
            csv_dict["csv"],
            sep=',',
            parse_dates=['Time'],
            dayfirst=True
        )
        # Rename column and insert data based on dictionary
        df.loc[:, col] = csv_df.iloc[:nb_ts, csv_dict["col_index"]]
        # Override scaling factor by peak value (if True)
        if override_scaling:
            peak[col] = df[col].max()
        # Normalize time series
        df[col] = df[col] / df[col].max()
    # Set new index, in case it was not read in via asset_dict, it is generated
    if "index" not in df.columns:
        df["index"] = pd.date_range(
            start_date,
            freq="{}min".format(int(60 / ts_hour)),
            periods=nb_ts
        )
    df = df.set_index("index")

    # If pv asset key is present but dictionary does not contain a filename
    if "pv" in asset_dict.keys() and not asset_dict["pv"].get("filename"):
        # Initialize PV with random noise
        df["pv"] = np.random.rand(nb_ts, 1)
        # Multiply random generation signal with gaussian/PV-like characteristic per day
        for day in daily(df, 24 * ts_hour):
            day["pv"] *= gaussian_pv(ts_hour, 3)

    # Dummy-Strategy:
    # Predefined energy management, energy volume and price for trades due to no flexibility
    df["schedule"] = peak["pv"] * df["pv"] - peak["load"] * df["load"]
    max_price = 0.3
    df["price"] = np.random.rand(nb_ts, 1)
    df["price"] *= max_price
    # Adapt order price by a factor to compensate net pricing of ask orders
    # (i.e. positive power) Bids however include network charges
    net_price_factor = 0.7
    df["price"] = df.apply(
        lambda slot: slot["price"] - (slot["schedule"] > 0) * net_price_factor * slot["price"],
        axis=1)

    return Actor(actor_id, df, ls=peak["load"], ps=peak["pv"])


def clip_soc(soc_prediction, upper_clipping):
    """ Clip the soc values above the upper_clipping threshold.

    SOC predictions can be useful with and without soc restrictions. One restriction is that socs
    can not rise above a certain threshold, mostly 1. If this should be regarded, clipping of the
    socs is necessary. This is a more complex operation than just setting above 1 values to 1, since
    following values depend on the previous history, e.g. the socs history without clipping
    socs = [0.5, 1.0, 1.5, 1.8, 1.2, 1.3] in the clipped state is not [0.5, 1.0, 1.0, 1.0, 1.0, 1.0]
    but [0.5, 1.0, 1.0, 1.0, 0.4, 0.5]

    :param soc_prediction: soc_values which are clipped in place
    :type soc_prediction: np.array()
    :param upper_clipping: value above socs are clipped
    :type upper_clipping: float
    """
    soc_max = np.max(soc_prediction)
    while soc_max > upper_clipping:
        # descending array
        desc = np.arange(len(soc_prediction), 0, -1)
        # gradient of soc i.e. positive if charging negative if discharging
        diff = np.hstack((np.diff(soc_prediction), -1))
        # masking of socs >1 and negative gradient for local maximum
        # i.e. after lifting the soc, it finds the first spot where the soc is bigger
        # than the upper threshold and descending.
        idc_loc_max = np.argmax(desc * (soc_prediction > upper_clipping) * (diff < 0))

        # find the soc value of this local maximum
        soc_max = soc_prediction[idc_loc_max]
        # reducing everything after local maximum
        soc_prediction[idc_loc_max:] = soc_prediction[idc_loc_max:] - (soc_max - upper_clipping)

        # clipping everything before local maximum
        soc_prediction[:idc_loc_max][soc_prediction[:idc_loc_max] > upper_clipping] = upper_clipping
        soc_max = np.max(soc_prediction)<|MERGE_RESOLUTION|>--- conflicted
+++ resolved
@@ -569,11 +569,7 @@
         # development to be certain
         # ToDo Make sure that the balance of schedule and bought energy does not charge
         # or discharge more power than the max c rate
-<<<<<<< HEAD
-        # self.battery.charge(self.pred.schedule[0])
-=======
         self.battery.charge(self.pred.schedule[0] + self.matched_energy_current_step)
->>>>>>> fbdae7fc
 
     def generate_order(self):
         """
