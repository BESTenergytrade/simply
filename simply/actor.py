--- conflicted
+++ resolved
@@ -107,22 +107,6 @@
         planed energy amounts for interaction with the market_maker and basis of order generation
 
     """
-    _cache = {}
-
-    def reset(self):
-        try:
-            del self._cache[self]
-        except KeyError:
-            pass
-        self.socs = []
-        self.matched_energy_current_step = 0
-        self.predicted_soc = None
-        self.orders = []
-        self.traded = {}
-        self.bank = 0
-        self.battery.reset()
-
-
 
     def __init__(self, id, df, environment=None, battery=None, csv=None, ls=1, ps=1, pm={},
                  cluster=None, strategy: int = 0, pricing_strategy=None):
@@ -157,7 +141,7 @@
         else:
             self.csv_file = f'actor_{id}.csv'
         # ToDo remove schedule from input or only allow either (load and pv) OR (schedule)
-        for column, scale in [("load", ls), ("pv", ps)]:
+        for column, scale in [("load", ls), ("pv", ps), ("schedule", 1)]:
             self.data[column] = scale * df[column]
             try:
                 self.pm[column] = np.array(pm[column])
@@ -565,23 +549,23 @@
         if "schedule" not in self.data.columns:
             self.pred["schedule"] = self.pred["pv"] - self.pred["load"]
 
-
-
-    def update_battery(self):
+    def update_battery(self, _cache=dict()):
         """Update the battery state with the current schedule and the matched energy in this step.
 
         This function needs to be called once per time step to track the energy inside of the
         battery. It takes the planned, i.e. predicted, schedule and changes the battery's SOC
         accordingly.
+
+        :param _cache: cache of function calls, which SHOULD NOT be provided by user
         """
         # _cache keeps track of method calls by storing the last time of the method call at the
         # key of self/object reference. This makes sure that energy is only taken once per time step
-        if self not in self._cache:
-            self._cache[self] = self.t_step
+        if self not in _cache:
+            _cache[self] = self.t_step
         else:
             error = "Actor used the battery twice in a single time step"
-            assert self._cache[self] < self.t_step, error
-            self._cache[self] = self.t_step
+            assert _cache[self] < self.t_step, error
+            _cache[self] = self.t_step
 
         # assumes schedule is positive when pv is produced, Assertion error useful during
         # development to be certain
@@ -600,12 +584,8 @@
         """
 
         energy = self.market_schedule[0]
-<<<<<<< HEAD
-        assert not np.isnan(energy), "Market schedule"
-=======
         assert not np.isnan(energy), "Market schedule is not a number. Is the simulation time " \
                                      "longer than the provided data?"
->>>>>>> 962e16f1
         if energy == 0 and self.pricing_strategy is None or all(self.market_schedule == 0):
             return []
 
@@ -695,14 +675,10 @@
             return max(min(energy, delta_soc*self.battery.capacity), 0)
         # selling energy
         else:
-<<<<<<< HEAD
-            delta_soc = -socs.min()
-=======
             # the energy to be sold is bound by the minimal energy level
             # within the predicted horizon
             delta_soc = -socs.min()
             # energy and delta_soc are negative valued
->>>>>>> 962e16f1
             return min(max(energy, delta_soc*self.battery.capacity), 0)
 
     def adjust_energy(self, energy, index=0):
@@ -715,21 +691,13 @@
         :return: energy amount for order generation the current time step
         :rtype: float
         """
-<<<<<<< HEAD
-        index = max(1,index)
-=======
         index = max(1, index)
->>>>>>> 962e16f1
         # buying energy
         if energy > 0:
             # rounding to the next energy unit can lead to unfulfilled schedules or below 0 socs.
             # In these cases increase the order by one energy unit, i.e. buy more energy
             if (self.battery.energy() + self.pred.schedule[0:index].sum() +
-<<<<<<< HEAD
-                    ((energy+cfg.config.EPS) // cfg.config.energy_unit *
-=======
                     ((energy + cfg.config.EPS) // cfg.config.energy_unit *
->>>>>>> 962e16f1
                      cfg.config.energy_unit) < 0):
                 energy += cfg.config.energy_unit
 
@@ -841,7 +809,7 @@
         #  also errors need to be saved.
         if self.error_scale != 0:
             raise Exception('Prediction Error is not yet implemented!')
-        save_df = self.data[["load", "pv"]]
+        save_df = self.data[["load", "pv", "schedule"]]
         save_df.to_csv(dirpath.joinpath(self.csv_file))
 
 
